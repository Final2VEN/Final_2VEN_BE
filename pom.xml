--- conflicted
+++ resolved
@@ -96,6 +96,7 @@
             <groupId>org.springframework.boot</groupId>
             <artifactId>spring-boot-starter-validation</artifactId>
         </dependency>
+
         <!--swagger springdoc 2.6.0-->
         <dependency>
             <groupId>org.springdoc</groupId>
@@ -126,25 +127,19 @@
             <artifactId>dotenv-java</artifactId>
             <version>3.0.0</version>
         </dependency>
-<<<<<<< HEAD
 
         <!-- Spring Boot Starter Mail -->
         <dependency>
             <groupId>org.springframework.boot</groupId>
             <artifactId>spring-boot-starter-mail</artifactId>
         </dependency>
-=======
+
         <!-- AWS SDK for S3 -->
         <dependency>
             <groupId>com.amazonaws</groupId>
             <artifactId>aws-java-sdk-s3</artifactId>
             <version>1.12.100</version>
         </dependency>
-
-<!--        <dependency>-->
-<!--            <groupId>org.springframework.boot</groupId>-->
-<!--            <artifactId>spring-boot-starter-mail</artifactId>-->
-<!--        </dependency>-->
 
         <!-- Apache POI -->
         <dependency>
@@ -153,7 +148,6 @@
             <version>5.2.3</version>
         </dependency>
 
->>>>>>> 48de352f
     </dependencies>
 
     <build>
