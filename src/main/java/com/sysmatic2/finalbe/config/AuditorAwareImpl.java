package com.sysmatic2.finalbe.config;

import com.sysmatic2.finalbe.member.dto.CustomUserDetails;
import org.springframework.data.domain.AuditorAware;
import org.springframework.security.core.Authentication;
import org.springframework.security.core.context.SecurityContext;
import org.springframework.security.core.context.SecurityContextHolder;
import org.springframework.stereotype.Component;

import java.util.Optional;

@Component
public class AuditorAwareImpl implements AuditorAware<String> {

    @Override
    // 현재 사용자의 ID나 이름을 반환.
    // Optional을 사용하여 null이 될 수 있음을 처리
<<<<<<< HEAD
    public Optional<String> getCurrentAuditor() {
         Authentication authentication = SecurityContextHolder.getContext().getAuthentication();


//         인증 정보가 없거나 인증이 되어 있지 않으면 빈 Optional을 반환
        if (authentication == null || !authentication.isAuthenticated()) {
=======
    public Optional<Long> getCurrentAuditor() {
        Authentication authentication = SecurityContextHolder.getContext().getAuthentication();


//      인증 정보가 없거나 인증이 되어 있지 않으면 빈 Optional을 반환
        if (authentication == null || !authentication.isAuthenticated()) {
            return Optional.empty();
        }

        String principal = (String) authentication.getPrincipal();
        if (principal.equals("anonymousUser")) {
>>>>>>> a919c36e
            return Optional.empty();
        }

        String principal = (String) authentication.getPrincipal();
        if (principal.equals("anonymousUser")) {
            return Optional.empty();
        }

//        if (authentication == null || !authentication.isAuthenticated() || !(authentication.getPrincipal() instanceof CustomUserDetails)) {
//            return Optional.empty();
//        }

        // CustomUserDetails에서 memberId를 가져옴
        CustomUserDetails userDetails = (CustomUserDetails) authentication.getPrincipal();
        return Optional.ofNullable(userDetails.getMemberId());
    }
}<|MERGE_RESOLUTION|>--- conflicted
+++ resolved
@@ -15,26 +15,12 @@
     @Override
     // 현재 사용자의 ID나 이름을 반환.
     // Optional을 사용하여 null이 될 수 있음을 처리
-<<<<<<< HEAD
     public Optional<String> getCurrentAuditor() {
          Authentication authentication = SecurityContextHolder.getContext().getAuthentication();
 
 
 //         인증 정보가 없거나 인증이 되어 있지 않으면 빈 Optional을 반환
         if (authentication == null || !authentication.isAuthenticated()) {
-=======
-    public Optional<Long> getCurrentAuditor() {
-        Authentication authentication = SecurityContextHolder.getContext().getAuthentication();
-
-
-//      인증 정보가 없거나 인증이 되어 있지 않으면 빈 Optional을 반환
-        if (authentication == null || !authentication.isAuthenticated()) {
-            return Optional.empty();
-        }
-
-        String principal = (String) authentication.getPrincipal();
-        if (principal.equals("anonymousUser")) {
->>>>>>> a919c36e
             return Optional.empty();
         }
 
@@ -43,10 +29,6 @@
             return Optional.empty();
         }
 
-//        if (authentication == null || !authentication.isAuthenticated() || !(authentication.getPrincipal() instanceof CustomUserDetails)) {
-//            return Optional.empty();
-//        }
-
         // CustomUserDetails에서 memberId를 가져옴
         CustomUserDetails userDetails = (CustomUserDetails) authentication.getPrincipal();
         return Optional.ofNullable(userDetails.getMemberId());
