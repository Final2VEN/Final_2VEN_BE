--- conflicted
+++ resolved
@@ -46,12 +46,8 @@
   private StrategyEntity strategy;
 
   // 투자 금액
-<<<<<<< HEAD
   @Column(nullable = false)
   @DecimalMax(value = "10000000000.00", message = "투자 금액은 최대 100억을 넘을 수 없습니다.")
-=======
-  @Column(nullable = true)
->>>>>>> da659ecf
   private BigDecimal investmentAmount;
 
   // 투자 시점
