package com.sysmatic2.finalbe.exception;

import com.sysmatic2.finalbe.util.ResponseUtils;
import jakarta.validation.ConstraintViolationException;
import org.apache.tomcat.websocket.AuthenticationException;
import org.slf4j.Logger;
import org.slf4j.LoggerFactory;
import org.springframework.dao.DataIntegrityViolationException;
import org.springframework.dao.EmptyResultDataAccessException;
import org.springframework.http.HttpStatus;
import org.springframework.http.ResponseEntity;
import org.springframework.http.converter.HttpMessageNotReadableException;
import org.springframework.mail.MailException;
import org.springframework.validation.FieldError;
import org.springframework.web.HttpRequestMethodNotSupportedException;
import org.springframework.web.bind.MethodArgumentNotValidException;
import org.springframework.web.bind.MissingServletRequestParameterException;
import org.springframework.web.bind.annotation.ControllerAdvice;
import org.springframework.web.bind.annotation.ExceptionHandler;
import org.springframework.web.method.annotation.MethodArgumentTypeMismatchException;
import org.springframework.web.multipart.MaxUploadSizeExceededException;
import org.springframework.web.server.ResponseStatusException;

import java.nio.file.AccessDeniedException;
import java.util.HashMap;
import java.util.Map;
import java.util.NoSuchElementException;

@ControllerAdvice
public class GlobalExceptionHandler {

    private static final Logger logger = LoggerFactory.getLogger(GlobalExceptionHandler.class);

<<<<<<< HEAD
=======
    // ResponseStatusException 처리
    @ExceptionHandler(ResponseStatusException.class)
    public ResponseEntity<Object> handleResponseStatusException(ResponseStatusException ex) {
        logger.warn("ResponseStatusException: {} - Reason: {}", ex.getStatusCode(), ex.getReason());
        // HttpStatusCode -> HttpStatus 변환
        HttpStatus status = HttpStatus.valueOf(ex.getStatusCode().value());
        return ResponseUtils.buildErrorResponse(
                ex.getStatusCode().toString(),       // 예: "404 NOT_FOUND"
                ex.getClass().getSimpleName(),       // 예외 클래스명
                ex.getReason(),                      // 간단한 예외 설명
                status                               // 상태 코드
        );
    }

    // 400: 커스텀 예외 처리 - ReplyNotFoundException
    @ExceptionHandler(ReplyNotFoundException.class)
    public ResponseEntity<Object> handleReplyNotFoundException(ReplyNotFoundException ex) {
        logger.warn("ReplyNotFoundException 발생: {}", ex.getMessage());
        return ResponseUtils.buildErrorResponse(
                "BAD_REQUEST",
                ex.getClass().getSimpleName(),
                ex.getMessage(),
                HttpStatus.BAD_REQUEST
        );
    }

    // 400: 커스텀 예외 처리 - ConsultationAlreadyCompletedException
    @ExceptionHandler(ConsultationAlreadyCompletedException.class)
    public ResponseEntity<Object> handleConsultationAlreadyCompletedException(ConsultationAlreadyCompletedException ex) {
        logger.warn("ConsultationAlreadyCompletedException 발생: {}", ex.getMessage());
        return ResponseUtils.buildErrorResponse(
                "BAD_REQUEST",
                ex.getClass().getSimpleName(),
                ex.getMessage(),
                HttpStatus.BAD_REQUEST
        );
    }

>>>>>>> b4eb86ba
    // 500: 일반적인 예외 처리
    @ExceptionHandler({Exception.class})
    public ResponseEntity<Object> handleGeneralException(Exception ex) {
        logger.error("Unhandled exception occurred: ", ex);
        return ResponseUtils.buildErrorResponse(
                "INTERNAL_SERVER_ERROR",
                ex.getClass().getSimpleName(),
                "알 수 없는 오류가 발생했습니다.",
                HttpStatus.INTERNAL_SERVER_ERROR
        );
    }

    // 500: 이메일 전송 실패
    @ExceptionHandler(MailException.class)
    public ResponseEntity<Object> handleMailException(MailException ex) {
        logger.error("Mail send failed: ", ex);
        // 발생 예외에 따라 세분화 필요?
        return ResponseUtils.buildErrorResponse(
                "MAIL_SEND_FAILED",
                ex.getClass().getSimpleName(),
                "메일 전송에 실패했습니다.",
                HttpStatus.INTERNAL_SERVER_ERROR
        );
    }

    // 400: 잘못된 데이터 타입
    @ExceptionHandler(HttpMessageNotReadableException.class)
    public ResponseEntity<Object> handleHttpMessageNotReadableException(HttpMessageNotReadableException e) {
        logger.warn("Invalid data format: {}", e.getMessage());
        return ResponseUtils.buildErrorResponse(
                "HTTP_MESSAGE_NOT_READABLE",
                e.getClass().getSimpleName(),
                "잘못된 데이터 타입입니다.",
                HttpStatus.BAD_REQUEST
        );
    }

    // 400: 유효성 검사 실패
    @ExceptionHandler({ConstraintViolationException.class, MethodArgumentNotValidException.class,
            ConfirmPasswordMismatchException.class, InvestmentAssetClassesNotActiveException.class,
            StrategyAlreadyApprovedException.class, StrategyAlreadyTerminatedException.class,
            StrategyTerminatedException.class})
    public ResponseEntity<Object> handleValidationExceptions(Exception ex) {
        logger.warn("Validation failed: {}", ex.getMessage());

        Map<String, String> fieldErrors = new HashMap<>();
        if (ex instanceof MethodArgumentNotValidException) {
            MethodArgumentNotValidException methodEx = (MethodArgumentNotValidException) ex;
            for (FieldError error : methodEx.getBindingResult().getFieldErrors()) {
                fieldErrors.put(error.getField(), error.getDefaultMessage());
            }
        } else if (ex instanceof ConstraintViolationException) {
            ConstraintViolationException constraintEx = (ConstraintViolationException) ex;
            constraintEx.getConstraintViolations().forEach(violation -> {
                String field = violation.getPropertyPath().toString();
                String message = violation.getMessage();
                fieldErrors.put(field, message);
            });
        } else if (ex instanceof ConfirmPasswordMismatchException) {
            ConfirmPasswordMismatchException confirmEx = (ConfirmPasswordMismatchException) ex;
            String field = "confirmPassword";
            String message = confirmEx.getMessage();
            fieldErrors.put(field, message);
        } else if (ex instanceof InvestmentAssetClassesNotActiveException) {
            InvestmentAssetClassesNotActiveException constraintEx = (InvestmentAssetClassesNotActiveException) ex;
            String field = "investmentAssetClasses";
            String message = constraintEx.getMessage();
            fieldErrors.put(field, message);
        } else if (ex instanceof StrategyAlreadyApprovedException) {
            StrategyAlreadyApprovedException constraintEx = (StrategyAlreadyApprovedException) ex;
            String field = "strategy";
            String message = constraintEx.getMessage();
            fieldErrors.put(field, message);
        } else if (ex instanceof StrategyAlreadyTerminatedException) {
            StrategyAlreadyTerminatedException constraintEx = (StrategyAlreadyTerminatedException) ex;
            String field = "strategy";
            String message = constraintEx.getMessage();
            fieldErrors.put(field, message);
        } else if (ex instanceof StrategyTerminatedException) {
            StrategyTerminatedException constraintEx = (StrategyTerminatedException) ex;
            String field = "strategy";
            String message = constraintEx.getMessage();
            fieldErrors.put(field, message);
        }

        return ResponseUtils.buildFieldErrorResponse(
                fieldErrors,
                ex.getClass().getSimpleName(),
                "유효성 검사에 실패했습니다.",
                HttpStatus.BAD_REQUEST
        );
    }

    // 400: 이메일 인증 실패
    @ExceptionHandler(EmailVerificationFailedException.class)
    public ResponseEntity<Object> handleEmailVerificationFailedException(EmailVerificationFailedException e) {
        logger.warn("Email Verification failed: {}", e.getMessage());
        return ResponseUtils.buildErrorResponse(
                "EMAIL_VERIFICATION_FAILED",
                e.getClass().getSimpleName(),
                e.getMessage(),
                HttpStatus.BAD_REQUEST
        );
    }

    // 400: 잘못된 파라미터 (타입 및 누락)
    @ExceptionHandler({MissingServletRequestParameterException.class, MethodArgumentTypeMismatchException.class})
    public ResponseEntity<Object> handleBadRequestExceptions(Exception ex) {
        logger.warn("Bad request parameter: {}", ex.getMessage());

        String message;
        if (ex instanceof MissingServletRequestParameterException) {
            MissingServletRequestParameterException missingEx = (MissingServletRequestParameterException) ex;
            message = String.format("필수 요청 파라미터 '%s'가 누락되었습니다. 기대하는 타입: %s",
                    missingEx.getParameterName(), missingEx.getParameterType());
        } else if (ex instanceof MethodArgumentTypeMismatchException) {
            MethodArgumentTypeMismatchException mismatchEx = (MethodArgumentTypeMismatchException) ex;
            message = String.format("파라미터 '%s'의 값 '%s'이(가) 잘못되었습니다. 기대되는 타입: %s",
                    mismatchEx.getName(),
                    mismatchEx.getValue(),
                    mismatchEx.getRequiredType() != null ? mismatchEx.getRequiredType().getSimpleName() : "알 수 없음");
        } else {
            message = "잘못된 요청입니다.";
        }

        return ResponseUtils.buildErrorResponse(
                "BAD_REQUEST",
                ex.getClass().getSimpleName(),
                message,
                HttpStatus.BAD_REQUEST
        );
    }

    // 400 : 파일 최대 크기 사이즈 넘겼을 때
    @ExceptionHandler(MaxUploadSizeExceededException.class)
    public Map<String, Object> handleMaxSizeException(MaxUploadSizeExceededException ex) {
        return Map.of(
                "error", "FILE_SIZE_EXCEEDED",
                "message", "The uploaded file exceeds the maximum allowed size.",
                "status", HttpStatus.BAD_REQUEST.value()
        );
    }

    // 400: 커스텀 예외 처리 - ReplyNotFoundException
    @ExceptionHandler(ReplyNotFoundException.class)
    public ResponseEntity<Object> handleReplyNotFoundException(ReplyNotFoundException ex) {
        logger.warn("ReplyNotFoundException 발생: {}", ex.getMessage());
        return ResponseUtils.buildErrorResponse(
                "BAD_REQUEST",
                ex.getClass().getSimpleName(),
                ex.getMessage(),
                HttpStatus.BAD_REQUEST
        );
    }

    // 400: 커스텀 예외 처리 - ConsultationAlreadyCompletedException
    @ExceptionHandler(ConsultationAlreadyCompletedException.class)
    public ResponseEntity<Object> handleConsultationAlreadyCompletedException(ConsultationAlreadyCompletedException ex) {
        logger.warn("ConsultationAlreadyCompletedException 발생: {}", ex.getMessage());
        return ResponseUtils.buildErrorResponse(
                "BAD_REQUEST",
                ex.getClass().getSimpleName(),
                ex.getMessage(),
                HttpStatus.BAD_REQUEST
        );
    }

    // 401: 인증 실패
    @ExceptionHandler(AuthenticationException.class)
    public ResponseEntity<Object> handleAuthenticationException(AuthenticationException e) {
        logger.warn("Authentication failed: {}", e.getMessage());
        return ResponseUtils.buildErrorResponse(
                "UNAUTHORIZED",
                e.getClass().getSimpleName(),
                "로그인 정보가 없습니다.",
                HttpStatus.UNAUTHORIZED
        );
    }

    // 401: 비밀번호 틀림
    @ExceptionHandler(InvalidPasswordException.class)
    public ResponseEntity<Object> handleAuthenticationException(InvalidPasswordException e) {
        logger.warn("Invalid Password {}", e.getMessage());
        return ResponseUtils.buildErrorResponse(
                "INVALID_PASSWORD",
                e.getClass().getSimpleName(),
                "비밀번호가 틀렸습니다.",
                HttpStatus.UNAUTHORIZED
        );
    }

    // 403: 권한 없음
    @ExceptionHandler(AccessDeniedException.class)
    public ResponseEntity<Object> handleAccessDeniedException(AccessDeniedException e) {
        logger.warn("Access denied: {}", e.getMessage());
        return ResponseUtils.buildErrorResponse(
                "FORBIDDEN",
                e.getClass().getSimpleName(),
                "권한이 없습니다.",
                HttpStatus.FORBIDDEN
        );
    }

    // 404: 데이터 없음
    @ExceptionHandler({NoSuchElementException.class, TradingTypeNotFoundException.class, TradingCycleNotFoundException.class, EmptyResultDataAccessException.class, InvestmentAssetClassesNotFoundException.class, ConsultationNotFoundException.class, TraderNotFoundException.class, InvestorNotFoundException.class, StrategyNotFoundException.class, MemberNotFoundException.class})
    public ResponseEntity<Object> handleNotFoundExceptions(Exception ex) {
        logger.warn("Data not found: {}", ex.getMessage());
        return ResponseUtils.buildErrorResponse(
                "NOT_FOUND",
                ex.getClass().getSimpleName(),
                "해당되는 데이터를 찾을 수 없습니다.",
                HttpStatus.NOT_FOUND
        );
    }

    // 405: 잘못된 요청 메서드
    @ExceptionHandler(HttpRequestMethodNotSupportedException.class)
    public ResponseEntity<Object> handleHttpRequestMethodNotSupportedException(HttpRequestMethodNotSupportedException ex) {
        logger.warn("Invalid HTTP method: {}", ex.getMessage());
        return ResponseUtils.buildErrorResponse(
                "METHOD_NOT_ALLOWED",
                ex.getClass().getSimpleName(),
                "호출 메서드가 잘못되었습니다.",
                HttpStatus.METHOD_NOT_ALLOWED
        );
    }

    // 409: 데이터 충돌
    @ExceptionHandler({DataIntegrityViolationException.class, DuplicateTradingTypeOrderException.class, DuplicateTradingCycleOrderException.class, MemberAlreadyExistsException.class})
    public ResponseEntity<Object> handleConflictExceptions(Exception ex) {
        logger.error("Data conflict: {}", ex.getMessage());

        String message;
        if (ex instanceof DuplicateTradingTypeOrderException || ex instanceof DuplicateTradingCycleOrderException || ex instanceof MemberAlreadyExistsException) {
            message = ex.getMessage();
        } else {
            message = "데이터베이스 제약 조건을 위반했습니다.";
        }

        return ResponseUtils.buildErrorResponse(
                "CONFLICT",
                ex.getClass().getSimpleName(),
                message,
                HttpStatus.CONFLICT
        );
    }







}<|MERGE_RESOLUTION|>--- conflicted
+++ resolved
@@ -31,8 +31,6 @@
 
     private static final Logger logger = LoggerFactory.getLogger(GlobalExceptionHandler.class);
 
-<<<<<<< HEAD
-=======
     // ResponseStatusException 처리
     @ExceptionHandler(ResponseStatusException.class)
     public ResponseEntity<Object> handleResponseStatusException(ResponseStatusException ex) {
@@ -71,7 +69,6 @@
         );
     }
 
->>>>>>> b4eb86ba
     // 500: 일반적인 예외 처리
     @ExceptionHandler({Exception.class})
     public ResponseEntity<Object> handleGeneralException(Exception ex) {
@@ -205,6 +202,86 @@
         );
     }
 
+    // 401: 인증 실패
+    @ExceptionHandler(AuthenticationException.class)
+    public ResponseEntity<Object> handleAuthenticationException(AuthenticationException e) {
+        logger.warn("Authentication failed: {}", e.getMessage());
+        return ResponseUtils.buildErrorResponse(
+                "UNAUTHORIZED",
+                e.getClass().getSimpleName(),
+                "로그인 정보가 없습니다.",
+                HttpStatus.UNAUTHORIZED
+        );
+    }
+
+    // 401: 비밀번호 틀림
+    @ExceptionHandler(InvalidPasswordException.class)
+    public ResponseEntity<Object> handleAuthenticationException(InvalidPasswordException e) {
+        logger.warn("Invalid Password {}", e.getMessage());
+        return ResponseUtils.buildErrorResponse(
+                "INVALID_PASSWORD",
+                e.getClass().getSimpleName(),
+                "비밀번호가 틀렸습니다.",
+                HttpStatus.UNAUTHORIZED
+        );
+    }
+
+    // 403: 권한 없음
+    @ExceptionHandler(AccessDeniedException.class)
+    public ResponseEntity<Object> handleAccessDeniedException(AccessDeniedException e) {
+        logger.warn("Access denied: {}", e.getMessage());
+        return ResponseUtils.buildErrorResponse(
+                "FORBIDDEN",
+                e.getClass().getSimpleName(),
+                "권한이 없습니다.",
+                HttpStatus.FORBIDDEN
+        );
+    }
+
+    // 404: 데이터 없음
+    @ExceptionHandler({NoSuchElementException.class, TradingTypeNotFoundException.class, TradingCycleNotFoundException.class, EmptyResultDataAccessException.class, InvestmentAssetClassesNotFoundException.class, ConsultationNotFoundException.class, TraderNotFoundException.class, InvestorNotFoundException.class, StrategyNotFoundException.class, MemberNotFoundException.class})
+    public ResponseEntity<Object> handleNotFoundExceptions(Exception ex) {
+        logger.warn("Data not found: {}", ex.getMessage());
+        return ResponseUtils.buildErrorResponse(
+                "NOT_FOUND",
+                ex.getClass().getSimpleName(),
+                "해당되는 데이터를 찾을 수 없습니다.",
+                HttpStatus.NOT_FOUND
+        );
+    }
+
+    // 405: 잘못된 요청 메서드
+    @ExceptionHandler(HttpRequestMethodNotSupportedException.class)
+    public ResponseEntity<Object> handleHttpRequestMethodNotSupportedException(HttpRequestMethodNotSupportedException ex) {
+        logger.warn("Invalid HTTP method: {}", ex.getMessage());
+        return ResponseUtils.buildErrorResponse(
+                "METHOD_NOT_ALLOWED",
+                ex.getClass().getSimpleName(),
+                "호출 메서드가 잘못되었습니다.",
+                HttpStatus.METHOD_NOT_ALLOWED
+        );
+    }
+
+    // 409: 데이터 충돌
+    @ExceptionHandler({DataIntegrityViolationException.class, DuplicateTradingTypeOrderException.class, DuplicateTradingCycleOrderException.class, MemberAlreadyExistsException.class})
+    public ResponseEntity<Object> handleConflictExceptions(Exception ex) {
+        logger.error("Data conflict: {}", ex.getMessage());
+
+        String message;
+        if (ex instanceof DuplicateTradingTypeOrderException || ex instanceof DuplicateTradingCycleOrderException || ex instanceof MemberAlreadyExistsException) {
+            message = ex.getMessage();
+        } else {
+            message = "데이터베이스 제약 조건을 위반했습니다.";
+        }
+
+        return ResponseUtils.buildErrorResponse(
+                "CONFLICT",
+                ex.getClass().getSimpleName(),
+                message,
+                HttpStatus.CONFLICT
+        );
+    }
+
     // 400 : 파일 최대 크기 사이즈 넘겼을 때
     @ExceptionHandler(MaxUploadSizeExceededException.class)
     public Map<String, Object> handleMaxSizeException(MaxUploadSizeExceededException ex) {
@@ -215,112 +292,6 @@
         );
     }
 
-    // 400: 커스텀 예외 처리 - ReplyNotFoundException
-    @ExceptionHandler(ReplyNotFoundException.class)
-    public ResponseEntity<Object> handleReplyNotFoundException(ReplyNotFoundException ex) {
-        logger.warn("ReplyNotFoundException 발생: {}", ex.getMessage());
-        return ResponseUtils.buildErrorResponse(
-                "BAD_REQUEST",
-                ex.getClass().getSimpleName(),
-                ex.getMessage(),
-                HttpStatus.BAD_REQUEST
-        );
-    }
-
-    // 400: 커스텀 예외 처리 - ConsultationAlreadyCompletedException
-    @ExceptionHandler(ConsultationAlreadyCompletedException.class)
-    public ResponseEntity<Object> handleConsultationAlreadyCompletedException(ConsultationAlreadyCompletedException ex) {
-        logger.warn("ConsultationAlreadyCompletedException 발생: {}", ex.getMessage());
-        return ResponseUtils.buildErrorResponse(
-                "BAD_REQUEST",
-                ex.getClass().getSimpleName(),
-                ex.getMessage(),
-                HttpStatus.BAD_REQUEST
-        );
-    }
-
-    // 401: 인증 실패
-    @ExceptionHandler(AuthenticationException.class)
-    public ResponseEntity<Object> handleAuthenticationException(AuthenticationException e) {
-        logger.warn("Authentication failed: {}", e.getMessage());
-        return ResponseUtils.buildErrorResponse(
-                "UNAUTHORIZED",
-                e.getClass().getSimpleName(),
-                "로그인 정보가 없습니다.",
-                HttpStatus.UNAUTHORIZED
-        );
-    }
-
-    // 401: 비밀번호 틀림
-    @ExceptionHandler(InvalidPasswordException.class)
-    public ResponseEntity<Object> handleAuthenticationException(InvalidPasswordException e) {
-        logger.warn("Invalid Password {}", e.getMessage());
-        return ResponseUtils.buildErrorResponse(
-                "INVALID_PASSWORD",
-                e.getClass().getSimpleName(),
-                "비밀번호가 틀렸습니다.",
-                HttpStatus.UNAUTHORIZED
-        );
-    }
-
-    // 403: 권한 없음
-    @ExceptionHandler(AccessDeniedException.class)
-    public ResponseEntity<Object> handleAccessDeniedException(AccessDeniedException e) {
-        logger.warn("Access denied: {}", e.getMessage());
-        return ResponseUtils.buildErrorResponse(
-                "FORBIDDEN",
-                e.getClass().getSimpleName(),
-                "권한이 없습니다.",
-                HttpStatus.FORBIDDEN
-        );
-    }
-
-    // 404: 데이터 없음
-    @ExceptionHandler({NoSuchElementException.class, TradingTypeNotFoundException.class, TradingCycleNotFoundException.class, EmptyResultDataAccessException.class, InvestmentAssetClassesNotFoundException.class, ConsultationNotFoundException.class, TraderNotFoundException.class, InvestorNotFoundException.class, StrategyNotFoundException.class, MemberNotFoundException.class})
-    public ResponseEntity<Object> handleNotFoundExceptions(Exception ex) {
-        logger.warn("Data not found: {}", ex.getMessage());
-        return ResponseUtils.buildErrorResponse(
-                "NOT_FOUND",
-                ex.getClass().getSimpleName(),
-                "해당되는 데이터를 찾을 수 없습니다.",
-                HttpStatus.NOT_FOUND
-        );
-    }
-
-    // 405: 잘못된 요청 메서드
-    @ExceptionHandler(HttpRequestMethodNotSupportedException.class)
-    public ResponseEntity<Object> handleHttpRequestMethodNotSupportedException(HttpRequestMethodNotSupportedException ex) {
-        logger.warn("Invalid HTTP method: {}", ex.getMessage());
-        return ResponseUtils.buildErrorResponse(
-                "METHOD_NOT_ALLOWED",
-                ex.getClass().getSimpleName(),
-                "호출 메서드가 잘못되었습니다.",
-                HttpStatus.METHOD_NOT_ALLOWED
-        );
-    }
-
-    // 409: 데이터 충돌
-    @ExceptionHandler({DataIntegrityViolationException.class, DuplicateTradingTypeOrderException.class, DuplicateTradingCycleOrderException.class, MemberAlreadyExistsException.class})
-    public ResponseEntity<Object> handleConflictExceptions(Exception ex) {
-        logger.error("Data conflict: {}", ex.getMessage());
-
-        String message;
-        if (ex instanceof DuplicateTradingTypeOrderException || ex instanceof DuplicateTradingCycleOrderException || ex instanceof MemberAlreadyExistsException) {
-            message = ex.getMessage();
-        } else {
-            message = "데이터베이스 제약 조건을 위반했습니다.";
-        }
-
-        return ResponseUtils.buildErrorResponse(
-                "CONFLICT",
-                ex.getClass().getSimpleName(),
-                message,
-                HttpStatus.CONFLICT
-        );
-    }
-
-
-
 
 
 
