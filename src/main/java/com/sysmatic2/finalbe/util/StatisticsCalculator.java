package com.sysmatic2.finalbe.util;

import java.math.BigDecimal;
<<<<<<< HEAD
import java.math.RoundingMode;
=======
import java.time.LocalDate;
>>>>>>> 6ba7aa6d
import java.util.List;

public class StatisticsCalculator {
    private StatisticsCalculator() {
        // 유틸리티 클래스는 인스턴스화 금지
    }

    //일간 데이터 계산
    /**
     * 변동계수(Coefficient of Variation, CV)를 계산하는 메서드.
     * @param dailyProfitLosses 오늘까지의 모든 일손익 데이터 리스트
     * @param averageProfit     기준일까지의 평균손익
     * @return 변동계수 (단위: %)
     */
    public static BigDecimal calculateCoefficientOfVariation(List<BigDecimal> dailyProfitLosses, BigDecimal averageProfit) {
        if (dailyProfitLosses == null || dailyProfitLosses.isEmpty()) {
            throw new IllegalArgumentException("일손익 데이터 리스트는 비어 있을 수 없습니다.");
        }
        if (averageProfit.compareTo(BigDecimal.ZERO) <= 0) {
            return BigDecimal.ZERO;
        }

        BigDecimal mean = dailyProfitLosses.stream()
                .reduce(BigDecimal.ZERO, BigDecimal::add)
                .divide(BigDecimal.valueOf(dailyProfitLosses.size()), 4, BigDecimal.ROUND_HALF_UP);

        BigDecimal variance = dailyProfitLosses.stream()
                .map(profitLoss -> profitLoss.subtract(mean).pow(2))
                .reduce(BigDecimal.ZERO, BigDecimal::add)
                .divide(BigDecimal.valueOf(dailyProfitLosses.size()), 4, BigDecimal.ROUND_HALF_UP);

        BigDecimal stdDevProfitLoss = BigDecimal.valueOf(Math.sqrt(variance.doubleValue()));

        return stdDevProfitLoss.divide(averageProfit, 4, BigDecimal.ROUND_HALF_UP).multiply(BigDecimal.valueOf(100));
    }

    /**
     * 승률 계산.
     * @param totalProfitDays 총 이익일수
     * @param tradingDays     총 거래일수
     * @return 승률 (단위: %)
     */
    public static BigDecimal calculateWinRate(int totalProfitDays, int tradingDays) {
        return tradingDays > 0
                ? BigDecimal.valueOf(totalProfitDays).divide(BigDecimal.valueOf(tradingDays), 4, BigDecimal.ROUND_HALF_UP)
                : BigDecimal.ZERO;
    }

    /**
     * Profit Factor 계산.
     * @param totalProfit 총이익
     * @param totalLoss   총손실
     * @return Profit Factor
     */
    public static BigDecimal calculateProfitFactor(BigDecimal totalProfit, BigDecimal totalLoss) {
        return totalLoss.compareTo(BigDecimal.ZERO) < 0
                ? totalProfit.divide(totalLoss.abs(), 4, BigDecimal.ROUND_HALF_UP)
                : BigDecimal.ZERO;
    }

    /**
     * ROA 계산.
     * @param cumulativeProfitLoss 누적손익
     * @param maxDrawdownAmount    최대 자본인하 금액
     * @return ROA (단위: %)
     */
    public static BigDecimal calculateROA(BigDecimal cumulativeProfitLoss, BigDecimal maxDrawdownAmount) {
        return maxDrawdownAmount.compareTo(BigDecimal.ZERO) != 0
                ? cumulativeProfitLoss.divide(maxDrawdownAmount.abs(), 4, BigDecimal.ROUND_HALF_UP).negate()
                : BigDecimal.ZERO;
    }

    /**
     * Sharp Ratio 계산.
     * @param averageProfit   평균손익
     * @param stdDevProfitLoss 일손익의 표준편차
     * @return Sharp Ratio
     */
    public static BigDecimal calculateSharpRatio(BigDecimal averageProfit, BigDecimal stdDevProfitLoss) {
        return stdDevProfitLoss.compareTo(BigDecimal.ZERO) > 0
                ? averageProfit.divide(stdDevProfitLoss, 4, BigDecimal.ROUND_HALF_UP)
                : BigDecimal.ZERO;
    }

    /**
     * 최대누적손익 계산.
     * @param cumulativeProfitLoss 현재 누적손익
     * @param previousMaxCumulativeProfitLoss 이전 최대누적손익
     * @return 최대누적손익
     */
    public static BigDecimal calculateMaxCumulativeProfitLoss(BigDecimal cumulativeProfitLoss, BigDecimal previousMaxCumulativeProfitLoss) {
        return cumulativeProfitLoss.max(previousMaxCumulativeProfitLoss);
    }

    /**
     * 평가손익 계산.
     * @param principal 원금
     * @param balance   잔고
     * @return 평가손익
     */
    public static BigDecimal calculateUnrealizedProfitLoss(BigDecimal principal, BigDecimal balance) {
        return principal.subtract(balance);
    }

    /**
     * 고점 후 경과일 계산.
     * @param currentPeak         현재 고점
     * @param previousPeak        이전 고점
     * @param previousDaysSincePeak 이전 고점 후 경과일
     * @return 고점 후 경과일
     */
    public static int calculateDaysSincePeak(BigDecimal currentPeak, BigDecimal previousPeak, int previousDaysSincePeak) {
        return currentPeak.equals(previousPeak) && currentPeak.compareTo(BigDecimal.ZERO) > 0
                ? previousDaysSincePeak + 1
                : 0;
    }

    /**
     * 입금 계산.
     * @param depWdPrice 입출금
     * @return 입금액
     */
    public static BigDecimal calculateDepositAmount(BigDecimal depWdPrice) {
        return depWdPrice.compareTo(BigDecimal.ZERO) > 0 ? depWdPrice : BigDecimal.ZERO;
    }

    /**
     * 출금 계산.
     * @param depWdPrice 입출금
     * @return 출금액
     */
    public static BigDecimal calculateWithdrawAmount(BigDecimal depWdPrice) {
        return depWdPrice.compareTo(BigDecimal.ZERO) < 0 ? depWdPrice.abs() : BigDecimal.ZERO;
    }

    /**
     * 잔고 계산.
     * @param previousBalance 이전 잔고
     * @param dailyProfitLoss 오늘의 일손익
     * @param depWdPrice 오늘의 입출금
     * @return 계산된 잔고
     */
    public static BigDecimal calculateBalance(BigDecimal previousBalance, BigDecimal dailyProfitLoss, BigDecimal depWdPrice) {
        return previousBalance.add(dailyProfitLoss).add(depWdPrice);
    }

    /**
     * 원금 계산.
     * @param previousPrincipal 이전 원금
     * @param depWdPrice 오늘의 입출금
     * @return 계산된 원금
     */
    public static BigDecimal calculatePrincipal(BigDecimal previousPrincipal, BigDecimal depWdPrice) {
        return previousPrincipal.add(depWdPrice);
    }

    /**
     * 누적손익 계산.
     * @param previousCumulativeProfitLoss 이전 누적손익
     * @param dailyProfitLoss 오늘의 일손익
     * @return 계산된 누적손익
     */
    public static BigDecimal calculateCumulativeProfitLoss(BigDecimal previousCumulativeProfitLoss, BigDecimal dailyProfitLoss) {
        return previousCumulativeProfitLoss.add(dailyProfitLoss);
    }

    /**
     * 거래일수 계산.
     * @param previousTradingDays 이전 거래일수
     * @param dailyProfitLoss 오늘의 일손익
     * @return 계산된 거래일수
     */
    public static int calculateTradingDays(int previousTradingDays, BigDecimal dailyProfitLoss) {
        return dailyProfitLoss.compareTo(BigDecimal.ZERO) != 0 ? previousTradingDays + 1 : previousTradingDays;
    }

    /**
     * 평균손실 계산.
     * @param totalLoss 총손실
     * @param totalLossDays 손실일수
     * @return 계산된 평균손실
     */
    public static BigDecimal calculateAverageLoss(BigDecimal totalLoss, int totalLossDays) {
        return totalLossDays > 0
                ? totalLoss.abs().divide(BigDecimal.valueOf(totalLossDays), 4, BigDecimal.ROUND_HALF_UP)
                : BigDecimal.ZERO;
    }

    /**
     * 평균이익 계산.
     * @param totalProfit 총이익
     * @param totalProfitDays 이익일수
     * @return 계산된 평균이익
     */
    public static BigDecimal calculateAverageProfit(BigDecimal totalProfit, int totalProfitDays) {
        return totalProfitDays > 0
                ? totalProfit.divide(BigDecimal.valueOf(totalProfitDays), 4, BigDecimal.ROUND_HALF_UP)
                : BigDecimal.ZERO;
    }

    /**
     * 기준가 계산.
     * @param balance 잔고
     * @param principal 원금
     * @return 계산된 기준가
     */
    public static BigDecimal calculateReferencePrice(BigDecimal balance, BigDecimal principal) {
        return principal.compareTo(BigDecimal.ZERO) > 0
                ? balance.divide(principal, 4, BigDecimal.ROUND_HALF_UP).multiply(BigDecimal.valueOf(1000))
                : BigDecimal.ZERO;
    }

    /**
     * 일손익률 계산.
     * @param referencePrice 오늘의 기준가
     * @param previousReferencePrice 이전 기준가
     * @return 계산된 일손익률
     */
    public static BigDecimal calculateDailyPlRate(BigDecimal referencePrice, BigDecimal previousReferencePrice) {
        return previousReferencePrice.compareTo(BigDecimal.ZERO) > 0
                ? referencePrice.subtract(previousReferencePrice).divide(previousReferencePrice, 4, BigDecimal.ROUND_HALF_UP)
                : BigDecimal.ZERO;
    }

    /**
     * 누적손익률 계산.
     * @param referencePrice 기준가
     * @return 계산된 누적손익률
     */
    public static BigDecimal calculateCumulativeProfitLossRate(BigDecimal referencePrice) {
        return referencePrice.compareTo(BigDecimal.ZERO) > 0
                ? referencePrice.divide(BigDecimal.valueOf(1000), 4, BigDecimal.ROUND_HALF_UP).subtract(BigDecimal.ONE)
                : BigDecimal.ZERO;
    }

    /**
     * 표준편차(Standard Deviation)를 계산하는 메서드.
     * @param values 값들의 리스트 (예: 일손익 리스트)
     * @return 계산된 표준편차
     */
    public static BigDecimal calculateStdDev(List<BigDecimal> values) {
        if (values == null || values.isEmpty()) {
            return BigDecimal.ZERO; // 빈 리스트 기본값 처리
        }

        // 평균 계산
        BigDecimal mean = values.stream()
                .reduce(BigDecimal.ZERO, BigDecimal::add)
                .divide(BigDecimal.valueOf(values.size()), 4, BigDecimal.ROUND_HALF_UP);

        // 분산 계산
        BigDecimal variance = values.stream()
                .map(value -> value.subtract(mean).pow(2)) // (X - 평균)^2
                .reduce(BigDecimal.ZERO, BigDecimal::add) // 분산 합산
                .divide(BigDecimal.valueOf(values.size()), 4, BigDecimal.ROUND_HALF_UP); // 분산 평균

        // 표준편차는 분산의 제곱근
        return BigDecimal.valueOf(Math.sqrt(variance.doubleValue()));
    }

    /**
     * 누적 입출금 계산.
     * @param previousCumulativeDepWd 이전 누적 입출금
     * @param depWdPrice 오늘의 입출금 금액
     * @return 누적 입출금
     */
    public static BigDecimal calculateCumulativeDepWd(BigDecimal previousCumulativeDepWd, BigDecimal depWdPrice) {
        return previousCumulativeDepWd.add(depWdPrice);
    }

    /**
     * 누적 입금 계산.
     * @param previousCumulativeDeposit 이전 누적 입금
     * @param depositAmount 오늘 입금 금액
     * @return 누적 입금
     */
    public static BigDecimal calculateCumulativeDeposit(BigDecimal previousCumulativeDeposit, BigDecimal depositAmount) {
        return previousCumulativeDeposit.add(depositAmount);
    }

    /**
     * 누적 출금 계산.
     * @param previousCumulativeWithdraw 이전 누적 출금
     * @param withdrawAmount 오늘 출금 금액
     * @return 누적 출금
     */
    public static BigDecimal calculateCumulativeWithdraw(BigDecimal previousCumulativeWithdraw, BigDecimal withdrawAmount) {
        return previousCumulativeWithdraw.add(withdrawAmount);
    }

<<<<<<< HEAD
    //월간 데이터 계산
    /**
     * 월평균 원금 계산.
     * @Param 해당 월의 원금 리스트
     * @return 월평균 원금
     */
    public static BigDecimal calculateMonthlyAveragePrincipal(List<BigDecimal> principals){
        BigDecimal sum = BigDecimal.ZERO;
        for (BigDecimal principal : principals) {
            sum = sum.add(principal);
        }
        return sum.divide(BigDecimal.valueOf(principals.size()), 4, RoundingMode.HALF_EVEN);
    }

    /**
     * 월 입출금 총액 계산
     * @Param 해당 월의 입출금 리스트
     * @return 월 입출금 총액
     */
    public static BigDecimal calculateMonthlyDepWdAmount(List<BigDecimal> dailyDepWdAmounts){
        BigDecimal sum = BigDecimal.ZERO;
        for (BigDecimal dailyDepWdAmount : dailyDepWdAmounts) {
            sum = sum.add(dailyDepWdAmount);
        }

        return sum.setScale(4, RoundingMode.HALF_EVEN);
    }

    /**
     * 월손익 계산
     * @Param 해당 월의 일손익 리스트
     * @return 월 일손익 총액
     */
    public static BigDecimal calculateMonthlyProfitLoss(List<BigDecimal> dailyProfitLosses){
        BigDecimal sum = BigDecimal.ZERO;
        for (BigDecimal dailyProfitLoss : dailyProfitLosses) {
            sum = sum.add(dailyProfitLoss);
        }

        return sum.setScale(4, RoundingMode.HALF_EVEN);
    }

    /**
     * 월 손익률 계산
     * @Param 해당월 첫번째 기준가, 해당월 마지막 기준가
     * @return 마지막 기준가 / 첫번째 기준가 - 1
     */
    public static BigDecimal calculateMonthlyReturn(BigDecimal firstReferencePrice, BigDecimal lastReferencePrice){
        BigDecimal result = BigDecimal.ZERO;
        result = firstReferencePrice.divide(lastReferencePrice, 4, RoundingMode.HALF_EVEN)
                .subtract(BigDecimal.ONE);

        return result.setScale(4, RoundingMode.HALF_EVEN);
    }

    /**
     * 월 누적 손익 계산
     * @Param 해당 전략의 월손익 리스트
     * @return 해당 전략의 월 누적 손익
     */
    public static BigDecimal calculateMonthlyCumulativeProfitLoss(List<BigDecimal> monthlyProfitLosses){
        BigDecimal sum = BigDecimal.ZERO;
        for (BigDecimal monthlyProfitLoss : monthlyProfitLosses) {
            sum = sum.add(monthlyProfitLoss);
        }

        return sum.setScale(4, RoundingMode.HALF_EVEN);
    }

    /**
     * 월 누적 손익률 계산
     * @Param 해당 월 마지막 기준가
     * @return 해당월 마지막 기준가 / 1000 -1
     */
    public static BigDecimal calculateMonthlyCumulativeReturn(BigDecimal lastDailyReferencePrice){
        BigDecimal result = lastDailyReferencePrice;
        result = result.divide(BigDecimal.valueOf(1000), 4, RoundingMode.HALF_EVEN)
                .subtract(BigDecimal.ONE);

        return result.setScale(4, RoundingMode.HALF_EVEN);
    }

    /**
     * 월 평균 잔고 계산
     * @Param 해당 월 일간데이터 잔고 리스트
     * @return 월 평균 잔고
     */
    public static BigDecimal calculateMonthlyAverageBalance(List<BigDecimal> dailyBalances){
        BigDecimal sum = BigDecimal.ZERO;
        for(BigDecimal dailyBalance : dailyBalances){
            sum = sum.add(dailyBalance);
        }

        return sum.divide(BigDecimal.valueOf(dailyBalances.size()), 4, RoundingMode.HALF_EVEN);
    }

=======
    /**
     * 고점 이후 최대 하락 기간 (dd_day)을 계산합니다.
     *
     * @param profitLossHistory 전략별 날짜 및 누적손익 기록 리스트
     *                          (Object 배열로 [0]: LocalDate, [1]: BigDecimal 값 포함)
     * @return 최대 하락 기간 (일 단위)
     */
    public static long calculateMaxDrawdownDays(List<Object[]> profitLossHistory) {
        long maxDrawdownDays = 0; // 최대 하락 기간
        BigDecimal peakValue = BigDecimal.ZERO; // 현재 고점 값
        LocalDate peakDate = null; // 고점이 발생한 날짜

        // 날짜별 손익 데이터를 순회
        for (Object[] record : profitLossHistory) {
            LocalDate date = (LocalDate) record[0]; // 날짜
            BigDecimal value = (BigDecimal) record[1]; // 누적손익 값

            if (value.compareTo(peakValue) > 0) {
                // 고점 갱신 시
                peakValue = value; // 새로운 고점 값 저장
                peakDate = date;  // 고점 날짜 업데이트
            } else if (peakDate != null) {
                // 고점 이후 하락 기간 계산
                long drawdownDays = java.time.temporal.ChronoUnit.DAYS.between(peakDate, date);
                maxDrawdownDays = Math.max(maxDrawdownDays, drawdownDays); // 최대값 갱신
            }
        }

        return maxDrawdownDays;
    }

    /**
     * SM-Score를 계산합니다.
     *
     * @param kpRatio 현재 시스템의 KP-Ratio
     * @param allKpRatios 데이터셋 내 모든 시스템의 KP-Ratio 리스트
     * @return 계산된 SM-Score (0~100 범위)
     */
    public static BigDecimal calculateSmScore(BigDecimal kpRatio, List<BigDecimal> allKpRatios) {
        if (allKpRatios == null || allKpRatios.isEmpty()) {
            throw new IllegalArgumentException("KP-Ratio 리스트가 비어 있습니다.");
        }

        // 1. KP-Ratio 평균 계산
        BigDecimal meanKp = allKpRatios.stream()
                .reduce(BigDecimal.ZERO, BigDecimal::add)
                .divide(BigDecimal.valueOf(allKpRatios.size()), 4, BigDecimal.ROUND_HALF_UP);

        // 2. KP-Ratio 표준편차 계산
        BigDecimal variance = allKpRatios.stream()
                .map(ratio -> ratio.subtract(meanKp).pow(2))
                .reduce(BigDecimal.ZERO, BigDecimal::add)
                .divide(BigDecimal.valueOf(allKpRatios.size()), 4, BigDecimal.ROUND_HALF_UP);
        BigDecimal stdDevKp = BigDecimal.valueOf(Math.sqrt(variance.doubleValue()));

        if (stdDevKp.compareTo(BigDecimal.ZERO) == 0) {
            // 표준편차가 0이면 모든 KP-Ratio 값이 동일 -> SM-Score는 50
            return BigDecimal.valueOf(50);
        }

        // 3. Z-Score 계산
        BigDecimal zScore = kpRatio.subtract(meanKp).divide(stdDevKp, 4, BigDecimal.ROUND_HALF_UP);

        // 4. Z-Score를 누적 확률로 변환
        double cumulativeProbability = 0.5 * (1 + erf(zScore.doubleValue() / Math.sqrt(2)));

        // 5. 0~100 범위로 변환하여 반환
        return BigDecimal.valueOf(cumulativeProbability * 100).setScale(2, BigDecimal.ROUND_HALF_UP);
    }

    /**
     * 정규분포의 오류 함수 (erf) 계산 메서드.
     * Z-Score에서 누적 확률을 구할 때 사용합니다.
     *
     * @param x 입력값
     * @return 오류 함수의 계산 결과
     */
    private static double erf(double x) {
        // Numerical approximation of error function
        double t = 1.0 / (1.0 + 0.5 * Math.abs(x));
        double tau = t * Math.exp(-x * x
                - 1.26551223
                + 1.00002368 * t
                + 0.37409196 * t * t
                + 0.09678418 * Math.pow(t, 3)
                - 0.18628806 * Math.pow(t, 4)
                + 0.27886807 * Math.pow(t, 5)
                - 1.13520398 * Math.pow(t, 6)
                + 1.48851587 * Math.pow(t, 7)
                - 0.82215223 * Math.pow(t, 8)
                + 0.17087277 * Math.pow(t, 9));
        return x >= 0 ? 1 - tau : tau - 1;
    }
>>>>>>> 6ba7aa6d
}<|MERGE_RESOLUTION|>--- conflicted
+++ resolved
@@ -1,11 +1,8 @@
 package com.sysmatic2.finalbe.util;
 
 import java.math.BigDecimal;
-<<<<<<< HEAD
 import java.math.RoundingMode;
-=======
 import java.time.LocalDate;
->>>>>>> 6ba7aa6d
 import java.util.List;
 
 public class StatisticsCalculator {
@@ -296,104 +293,6 @@
         return previousCumulativeWithdraw.add(withdrawAmount);
     }
 
-<<<<<<< HEAD
-    //월간 데이터 계산
-    /**
-     * 월평균 원금 계산.
-     * @Param 해당 월의 원금 리스트
-     * @return 월평균 원금
-     */
-    public static BigDecimal calculateMonthlyAveragePrincipal(List<BigDecimal> principals){
-        BigDecimal sum = BigDecimal.ZERO;
-        for (BigDecimal principal : principals) {
-            sum = sum.add(principal);
-        }
-        return sum.divide(BigDecimal.valueOf(principals.size()), 4, RoundingMode.HALF_EVEN);
-    }
-
-    /**
-     * 월 입출금 총액 계산
-     * @Param 해당 월의 입출금 리스트
-     * @return 월 입출금 총액
-     */
-    public static BigDecimal calculateMonthlyDepWdAmount(List<BigDecimal> dailyDepWdAmounts){
-        BigDecimal sum = BigDecimal.ZERO;
-        for (BigDecimal dailyDepWdAmount : dailyDepWdAmounts) {
-            sum = sum.add(dailyDepWdAmount);
-        }
-
-        return sum.setScale(4, RoundingMode.HALF_EVEN);
-    }
-
-    /**
-     * 월손익 계산
-     * @Param 해당 월의 일손익 리스트
-     * @return 월 일손익 총액
-     */
-    public static BigDecimal calculateMonthlyProfitLoss(List<BigDecimal> dailyProfitLosses){
-        BigDecimal sum = BigDecimal.ZERO;
-        for (BigDecimal dailyProfitLoss : dailyProfitLosses) {
-            sum = sum.add(dailyProfitLoss);
-        }
-
-        return sum.setScale(4, RoundingMode.HALF_EVEN);
-    }
-
-    /**
-     * 월 손익률 계산
-     * @Param 해당월 첫번째 기준가, 해당월 마지막 기준가
-     * @return 마지막 기준가 / 첫번째 기준가 - 1
-     */
-    public static BigDecimal calculateMonthlyReturn(BigDecimal firstReferencePrice, BigDecimal lastReferencePrice){
-        BigDecimal result = BigDecimal.ZERO;
-        result = firstReferencePrice.divide(lastReferencePrice, 4, RoundingMode.HALF_EVEN)
-                .subtract(BigDecimal.ONE);
-
-        return result.setScale(4, RoundingMode.HALF_EVEN);
-    }
-
-    /**
-     * 월 누적 손익 계산
-     * @Param 해당 전략의 월손익 리스트
-     * @return 해당 전략의 월 누적 손익
-     */
-    public static BigDecimal calculateMonthlyCumulativeProfitLoss(List<BigDecimal> monthlyProfitLosses){
-        BigDecimal sum = BigDecimal.ZERO;
-        for (BigDecimal monthlyProfitLoss : monthlyProfitLosses) {
-            sum = sum.add(monthlyProfitLoss);
-        }
-
-        return sum.setScale(4, RoundingMode.HALF_EVEN);
-    }
-
-    /**
-     * 월 누적 손익률 계산
-     * @Param 해당 월 마지막 기준가
-     * @return 해당월 마지막 기준가 / 1000 -1
-     */
-    public static BigDecimal calculateMonthlyCumulativeReturn(BigDecimal lastDailyReferencePrice){
-        BigDecimal result = lastDailyReferencePrice;
-        result = result.divide(BigDecimal.valueOf(1000), 4, RoundingMode.HALF_EVEN)
-                .subtract(BigDecimal.ONE);
-
-        return result.setScale(4, RoundingMode.HALF_EVEN);
-    }
-
-    /**
-     * 월 평균 잔고 계산
-     * @Param 해당 월 일간데이터 잔고 리스트
-     * @return 월 평균 잔고
-     */
-    public static BigDecimal calculateMonthlyAverageBalance(List<BigDecimal> dailyBalances){
-        BigDecimal sum = BigDecimal.ZERO;
-        for(BigDecimal dailyBalance : dailyBalances){
-            sum = sum.add(dailyBalance);
-        }
-
-        return sum.divide(BigDecimal.valueOf(dailyBalances.size()), 4, RoundingMode.HALF_EVEN);
-    }
-
-=======
     /**
      * 고점 이후 최대 하락 기간 (dd_day)을 계산합니다.
      *
@@ -487,5 +386,101 @@
                 + 0.17087277 * Math.pow(t, 9));
         return x >= 0 ? 1 - tau : tau - 1;
     }
->>>>>>> 6ba7aa6d
+
+    //월간 데이터 계산
+    /**
+     * 월평균 원금 계산.
+     * @Param 해당 월의 원금 리스트
+     * @return 월평균 원금
+     */
+    public static BigDecimal calculateMonthlyAveragePrincipal(List<BigDecimal> principals){
+        BigDecimal sum = BigDecimal.ZERO;
+        for (BigDecimal principal : principals) {
+            sum = sum.add(principal);
+        }
+        return sum.divide(BigDecimal.valueOf(principals.size()), 4, RoundingMode.HALF_EVEN);
+    }
+
+    /**
+     * 월 입출금 총액 계산
+     * @Param 해당 월의 입출금 리스트
+     * @return 월 입출금 총액
+     */
+    public static BigDecimal calculateMonthlyDepWdAmount(List<BigDecimal> dailyDepWdAmounts){
+        BigDecimal sum = BigDecimal.ZERO;
+        for (BigDecimal dailyDepWdAmount : dailyDepWdAmounts) {
+            sum = sum.add(dailyDepWdAmount);
+        }
+
+        return sum.setScale(4, RoundingMode.HALF_EVEN);
+    }
+
+    /**
+     * 월손익 계산
+     * @Param 해당 월의 일손익 리스트
+     * @return 월 일손익 총액
+     */
+    public static BigDecimal calculateMonthlyProfitLoss(List<BigDecimal> dailyProfitLosses){
+        BigDecimal sum = BigDecimal.ZERO;
+        for (BigDecimal dailyProfitLoss : dailyProfitLosses) {
+            sum = sum.add(dailyProfitLoss);
+        }
+
+        return sum.setScale(4, RoundingMode.HALF_EVEN);
+    }
+
+    /**
+     * 월 손익률 계산
+     * @Param 해당월 첫번째 기준가, 해당월 마지막 기준가
+     * @return 마지막 기준가 / 첫번째 기준가 - 1
+     */
+    public static BigDecimal calculateMonthlyReturn(BigDecimal firstReferencePrice, BigDecimal lastReferencePrice){
+        BigDecimal result = BigDecimal.ZERO;
+        result = firstReferencePrice.divide(lastReferencePrice, 4, RoundingMode.HALF_EVEN)
+                .subtract(BigDecimal.ONE);
+
+        return result.setScale(4, RoundingMode.HALF_EVEN);
+    }
+
+    /**
+     * 월 누적 손익 계산
+     * @Param 해당 전략의 월손익 리스트
+     * @return 해당 전략의 월 누적 손익
+     */
+    public static BigDecimal calculateMonthlyCumulativeProfitLoss(List<BigDecimal> monthlyProfitLosses){
+        BigDecimal sum = BigDecimal.ZERO;
+        for (BigDecimal monthlyProfitLoss : monthlyProfitLosses) {
+            sum = sum.add(monthlyProfitLoss);
+        }
+
+        return sum.setScale(4, RoundingMode.HALF_EVEN);
+    }
+
+    /**
+     * 월 누적 손익률 계산
+     * @Param 해당 월 마지막 기준가
+     * @return 해당월 마지막 기준가 / 1000 -1
+     */
+    public static BigDecimal calculateMonthlyCumulativeReturn(BigDecimal lastDailyReferencePrice){
+        BigDecimal result = lastDailyReferencePrice;
+        result = result.divide(BigDecimal.valueOf(1000), 4, RoundingMode.HALF_EVEN)
+                .subtract(BigDecimal.ONE);
+
+        return result.setScale(4, RoundingMode.HALF_EVEN);
+    }
+
+    /**
+     * 월 평균 잔고 계산
+     * @Param 해당 월 일간데이터 잔고 리스트
+     * @return 월 평균 잔고
+     */
+    public static BigDecimal calculateMonthlyAverageBalance(List<BigDecimal> dailyBalances){
+        BigDecimal sum = BigDecimal.ZERO;
+        for(BigDecimal dailyBalance : dailyBalances){
+            sum = sum.add(dailyBalance);
+        }
+
+        return sum.divide(BigDecimal.valueOf(dailyBalances.size()), 4, RoundingMode.HALF_EVEN);
+    }
+
 }