package com.sysmatic2.finalbe.util;

import com.sysmatic2.finalbe.admin.dto.*;
import com.sysmatic2.finalbe.admin.entity.InvestmentAssetClassesEntity;
import com.sysmatic2.finalbe.admin.entity.TradingCycleEntity;
import com.sysmatic2.finalbe.admin.entity.TradingTypeEntity;
import com.sysmatic2.finalbe.member.dto.SignupDTO;
import com.sysmatic2.finalbe.member.entity.MemberEntity;
import com.sysmatic2.finalbe.strategy.dto.StrategyResponseDto;
import com.sysmatic2.finalbe.strategy.entity.StrategyEntity;
import org.springframework.security.crypto.password.PasswordEncoder;

import java.time.LocalDateTime;
import java.util.List;
import java.util.stream.Collectors;

/**
 * DtoEntityConversionUtils
 * <p>
 * 엔티티와 DTO 간의 변환 로직을 중앙에서 관리하는 유틸리티 클래스입니다.
 * 모든 메서드는 정적 메서드로, DTO와 엔티티 간의 변환을 간단히 수행할 수 있습니다.
 */
public class DtoEntityConversionUtils {

    // 인스턴스화를 방지하기 위한 private 생성자
    private DtoEntityConversionUtils() {}

    //투자자산 분류
    /**
     * InvestmentAssetClassesEntity를 InvestmentAssetClassesDto로 변환하는 메서드.
     *
     * @param iacEntity 변환할 InvestmentAssetClassesEntity 객체
     * @return 변환된 InvestmentAssetClassesDto 객체
     */
    public static InvestmentAssetClassesDto toDto(InvestmentAssetClassesEntity iacEntity) {
        InvestmentAssetClassesDto iacDto = new InvestmentAssetClassesDto();
        iacDto.setInvestmentAssetClassesId(iacEntity.getInvestmentAssetClassesId());
        iacDto.setOrder(iacEntity.getOrder());
        iacDto.setInvestmentAssetClassesName(iacEntity.getInvestmentAssetClassesName());
        iacDto.setInvestmentAssetClassesIcon(iacEntity.getInvestmentAssetClassesIcon());
        iacDto.setIsActive(iacEntity.getIsActive());
        return iacDto;
    }

    /**
     * InvestmentAssetClassesDto를 InvestmentAssetClassesEntity로 변환하는 메서드.
     *
     * @param iacDto 변환할 InvestmentAssetClassesDto 객체
     * @return 변환된 InvestmentAssetClassesEntity 객체
     */
    public static InvestmentAssetClassesEntity toEntity(InvestmentAssetClassesDto iacDto) {
        InvestmentAssetClassesEntity iacEntity = new InvestmentAssetClassesEntity();
        iacEntity.setOrder(iacDto.getOrder());
        iacEntity.setInvestmentAssetClassesName(iacDto.getInvestmentAssetClassesName());
        iacEntity.setInvestmentAssetClassesIcon(iacDto.getInvestmentAssetClassesIcon());
        iacEntity.setIsActive(iacDto.getIsActive());
        return iacEntity;
    }

    /**
     * InvestmentAssetClassEntity 리스트를 InvestmentAssetClassesRegistrationDto 리스트로 변환하는 메서드.
     *
     * @param assetClasses 변환할 InvestmentAssetClassEntity 리스트
     * @return 변환된 InvestmentAssetClassesRegistrationDto 리스트
     */
    public static List<InvestmentAssetClassesRegistrationDto> convertToInvestmentAssetClassDtos(List<InvestmentAssetClassesEntity> assetClasses) {
        return assetClasses.stream()
                .map(assetClass -> {
                    InvestmentAssetClassesRegistrationDto dto = new InvestmentAssetClassesRegistrationDto();
                    dto.setInvestmentAssetClassesId(assetClass.getInvestmentAssetClassesId());
                    dto.setInvestmentAssetClassesName(assetClass.getInvestmentAssetClassesName());
                    return dto;
                })
                .collect(Collectors.toList());
    }

    //매매유형
    /**
     * TradingTypeEntity를 TradingTypeAdminResponseDto로 변환하는 메서드.
     *
     * @param tradingTypeEntity 변환할 TradingTypeEntity 객체
     * @return 변환된 TradingTypeAdminResponseDto 객체
     */
    public static TradingTypeAdminResponseDto toDto(TradingTypeEntity tradingTypeEntity) {
        TradingTypeAdminResponseDto dto = new TradingTypeAdminResponseDto();
        dto.setTradingTypeId(tradingTypeEntity.getTradingTypeId());
        dto.setTradingTypeOrder(tradingTypeEntity.getTradingTypeOrder());
        dto.setTradingTypeName(tradingTypeEntity.getTradingTypeName());
        dto.setTradingTypeIcon(tradingTypeEntity.getTradingTypeIcon());
        dto.setIsActive(tradingTypeEntity.getIsActive());
        return dto;
    }

    /**
     * TradingTypeAdminRequestDto를 TradingTypeEntity로 변환하는 메서드.
     *
     * @param dto 변환할 TradingTypeAdminRequestDto 객체
     * @return 변환된 TradingTypeEntity 객체
     */
    public static TradingTypeEntity toEntity(TradingTypeAdminRequestDto dto) {
        TradingTypeEntity tradingTypeEntity = new TradingTypeEntity();
        tradingTypeEntity.setTradingTypeOrder(dto.getTradingTypeOrder());
        tradingTypeEntity.setTradingTypeName(dto.getTradingTypeName());
        tradingTypeEntity.setTradingTypeIcon(dto.getTradingTypeIcon());
        tradingTypeEntity.setIsActive(dto.getIsActive());
        return tradingTypeEntity;
    }

    /**
     * TradingCycleEntity를 TradingCycleAdminResponseDto로 변환하는 메서드.
     *
     * @param tradingCycleEntity 변환할 TradingCycleEntity 객체
     * @return 변환된 TradingCycleAdminResponseDto 객체
     */
    public static TradingCycleAdminResponseDto toDto(TradingCycleEntity tradingCycleEntity) {
        TradingCycleAdminResponseDto dto = new TradingCycleAdminResponseDto();
        dto.setTradingCycleId(tradingCycleEntity.getTradingCycleId());
        dto.setTradingCycleOrder(tradingCycleEntity.getTradingCycleOrder());
        dto.setTradingCycleName(tradingCycleEntity.getTradingCycleName());
        dto.setTradingCycleIcon(tradingCycleEntity.getTradingCycleIcon());
        dto.setIsActive(tradingCycleEntity.getIsActive());
        return dto;
    }

    /**
     * TradingCycleAdminRequestDto를 TradingCycleEntity로 변환하는 메서드.
     *
     * @param dto 변환할 TradingCycleAdminRequestDto 객체
     * @return 변환된 TradingCycleEntity 객체
     */
    public static TradingCycleEntity toEntity(TradingCycleAdminRequestDto dto) {
        TradingCycleEntity tradingCycleEntity = new TradingCycleEntity();
        tradingCycleEntity.setTradingCycleOrder(dto.getTradingCycleOrder());
        tradingCycleEntity.setTradingCycleName(dto.getTradingCycleName());
        tradingCycleEntity.setTradingCycleIcon(dto.getTradingCycleIcon());
        tradingCycleEntity.setIsActive(dto.getIsActive());
        return tradingCycleEntity;
    }

    /**
     * TradingTypeEntity 리스트를 TradingTypeRegistrationDto 리스트로 변환하는 메서드.
     *
     * @param tradingTypes 변환할 TradingTypeEntity 리스트
     * @return 변환된 TradingTypeRegistrationDto 리스트
     */
    public static List<TradingTypeRegistrationDto> convertToTradingTypeDtos(List<TradingTypeEntity> tradingTypes) {
        return tradingTypes.stream()
                .map(tradingType -> {
                    TradingTypeRegistrationDto dto = new TradingTypeRegistrationDto();
                    dto.setTradingTypeId(tradingType.getTradingTypeId());
                    dto.setTradingTypeName(tradingType.getTradingTypeName());
                    dto.setTradingTypeIcon(tradingType.getTradingTypeIcon());
                    return dto;
                })
                .collect(Collectors.toList());
    }

    //전략
    /**
     * StrategyEntity의 기본정보를 StrategyResponseDto에 담는 메서드.
     *
     * @param  변환할 StrategyEntity
     * @return 변환된 StrategyResponseDto
     */
    public static StrategyResponseDto convertToStrategyDto(StrategyEntity strategyEntity) {
        StrategyResponseDto responseDto = new StrategyResponseDto();

        responseDto.setStrategyId(strategyEntity.getStrategyId());
        responseDto.setStrategyTitle(strategyEntity.getStrategyTitle());
        responseDto.setMinInvestmentAmount(strategyEntity.getMinInvestmentAmount());
        responseDto.setStrategyOverview(strategyEntity.getStrategyOverview());
        responseDto.setFollowersCount(strategyEntity.getFollowersCount());
        responseDto.setWritedAt(strategyEntity.getWritedAt());
        responseDto.setIsPosted(strategyEntity.getIsPosted());
        responseDto.setIsGranted(strategyEntity.getIsGranted());

        return responseDto;
    }

    /**
     * TradingCycleEntity 리스트를 TradingCycleRegistrationDto 리스트로 변환하는 메서드.
     *
     * @param tradingCycles 변환할 TradingCycleEntity 리스트
     * @return 변환된 TradingCycleRegistrationDto 리스트
     */
    public static List<TradingCycleRegistrationDto> convertToTradingCycleDtos(List<TradingCycleEntity> tradingCycles) {
        return tradingCycles.stream()
                .map(tradingCycle -> {
                    TradingCycleRegistrationDto dto = new TradingCycleRegistrationDto();
                    dto.setTradingCycleId(tradingCycle.getTradingCycleId());
                    dto.setTradingCycleName(tradingCycle.getTradingCycleName());
                    dto.setTradingCycleIcon(tradingCycle.getTradingCycleIcon());
                    return dto;
                })
                .collect(Collectors.toList());
    }

<<<<<<< HEAD

=======
    // 회원
    /**
     * SignupDTO를 MemberEntity로 변환하는 메서드.
     *
     * @param  변환할 SignupDTO
     * @return 변환된 MemberEntity로
     */
    public static MemberEntity convertToMemberEntity(SignupDTO signupDTO, PasswordEncoder passwordEncoder) {
        MemberEntity member = new MemberEntity();

        member.setMemberId(RandomKeyGenerator.createUUID());
        member.setMemberGradeCode("MEMBER_GRADE_" + signupDTO.getMemberType());
        member.setMemberStatusCode("MEMBER_STATUS_ACTIVE");
        member.setEmail(signupDTO.getEmail());
        member.setPassword(passwordEncoder.encode(signupDTO.getPassword()));
        member.setNickname(signupDTO.getNickname());
        member.setPhoneNumber(signupDTO.getPhoneNumber());
        member.setSignupAt(LocalDateTime.now());
        member.setIsAgreedMarketingAd(signupDTO.getMarketingOptional() ? 'Y' : 'N');

        return member;
    }
>>>>>>> 5dd469b3
}<|MERGE_RESOLUTION|>--- conflicted
+++ resolved
@@ -195,9 +195,6 @@
                 .collect(Collectors.toList());
     }
 
-<<<<<<< HEAD
-
-=======
     // 회원
     /**
      * SignupDTO를 MemberEntity로 변환하는 메서드.
@@ -220,5 +217,4 @@
 
         return member;
     }
->>>>>>> 5dd469b3
 }