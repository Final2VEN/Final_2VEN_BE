package com.sysmatic2.finalbe.strategy.entity;

import com.sysmatic2.finalbe.common.Auditable;
import jakarta.persistence.*;
import jakarta.validation.constraints.Pattern;
import lombok.Getter;
import lombok.NoArgsConstructor;
import lombok.Setter;
import lombok.ToString;
import org.springframework.data.jpa.domain.support.AuditingEntityListener;

import java.math.BigDecimal;
import java.time.LocalDateTime;

@Entity
@Table(name = "strategy_history")
@EntityListeners(AuditingEntityListener.class)
@Getter
@Setter
@ToString
@NoArgsConstructor
public class StrategyHistoryEntity extends Auditable {
    @Column(name = "strategy_id", nullable = false)
    private Long strategyId; //전략 ID

    @Id
    @Column(name = "strategy_history_id")
    @GeneratedValue(strategy = GenerationType.IDENTITY)
    private Long id; //전략 이력 ID

    @Column(name = "trading_type_id", nullable = false)
    private Integer tradingTypeId; //매매 유형 ID

    @Column(name = "trading_cycle", nullable = false)
    private Integer tradingCycle; //전략 주기

    @Column(name = "strategy_status_code", nullable = false)
    private String strategyStatusCode; // 전략상태코드(공통 코드) - 운용중/운용종료

    @Column(name = "strategy_history_status_code", nullable = false)
    private String strategyHistoryStatusCode; //전략 이력 공통코드(게시/삭제/수정)

    @Column(name = "min_investment_amount", nullable = false)
    private String minInvestmentAmount; //최소운용가능금액

<<<<<<< HEAD
    @Column(name = "strategy_title", nullable = false)
=======
    @Column(name = "followers_count", nullable = false)
    private Long followersCount; //팔로워수

    @Column(name = "strategy_title", length = 300, nullable = false)
>>>>>>> f27f710c
    private String strategyTitle; //전략명

    @Column(name = "writer_id", nullable = false)
    private String writerId; //작성자 ID

    @Column(name = "is_posted", nullable = false, columnDefinition = "CHAR(1)")
    @Pattern(regexp = "Y|N", message = "isPosted 필드는 'Y' 또는 'N'만 허용됩니다.")
    private String isPosted; //공개여부

    @Column(name = "is_approved", nullable = false, columnDefinition = "CHAR(1)")
    @Pattern(regexp = "Y|N|P", message = "isApproved 필드는 'Y','N','P'만 허용됩니다.")
    private String isApproved; //승인여부

    @Column(name = "writed_at", nullable = false)
    private LocalDateTime writedAt; //작성일시

    @Column(name = "strategy_overview", length = 3000)
    private String strategyOverview; //전략소개

    @Column(name = "updater_id")
    private String updaterId; //수정자 ID

    @Column(name = "updated_at")
    private LocalDateTime updatedAt; //수정일시

    @Column(name = "exit_date")
    private LocalDateTime exitDate; //종료일시

    @Column(name = "change_start_date", nullable = false)
    private LocalDateTime changeStartDate; //변경시작일시

    @Column(name = "change_end_date", nullable = false)
    private LocalDateTime changeEndDate; //변경종료일시

    //전략엔티티를 받아서 전략 이력 엔티티를 만드는 생성자
    public StrategyHistoryEntity(StrategyEntity strategyEntity, String statusHistoryCode, LocalDateTime startDatetime){
        this.strategyId = strategyEntity.getStrategyId();
        this.tradingTypeId = strategyEntity.getTradingTypeEntity().getTradingTypeId();
        this.tradingCycle = strategyEntity.getTradingCycleEntity().getTradingCycleId();
        this.strategyStatusCode = strategyEntity.getStrategyStatusCode();
        this.strategyHistoryStatusCode = statusHistoryCode;
        this.minInvestmentAmount = strategyEntity.getMinInvestmentAmount();
        this.strategyTitle = strategyEntity.getStrategyTitle();
        this.writerId = strategyEntity.getWriterId();
        this.writedAt = strategyEntity.getWritedAt();
        this.isPosted = strategyEntity.getIsPosted();
        this.isApproved = strategyEntity.getIsApproved();
        this.updaterId = strategyEntity.getUpdaterId();
        this.updatedAt = strategyEntity.getUpdatedAt();
        this.exitDate = strategyEntity.getExitDate();
        this.changeStartDate = startDatetime;
        this.changeEndDate = LocalDateTime.now();
    }
}<|MERGE_RESOLUTION|>--- conflicted
+++ resolved
@@ -43,14 +43,7 @@
     @Column(name = "min_investment_amount", nullable = false)
     private String minInvestmentAmount; //최소운용가능금액
 
-<<<<<<< HEAD
-    @Column(name = "strategy_title", nullable = false)
-=======
-    @Column(name = "followers_count", nullable = false)
-    private Long followersCount; //팔로워수
-
     @Column(name = "strategy_title", length = 300, nullable = false)
->>>>>>> f27f710c
     private String strategyTitle; //전략명
 
     @Column(name = "writer_id", nullable = false)
