--- conflicted
+++ resolved
@@ -185,12 +185,10 @@
     private BigDecimal maxDdInRate; // DD기간 내 최대 자본인하율
 
     @ColumnDefault("0")
+    @Builder.Default()
     @Column(name = "followers_count", nullable = false)
-    private Long followersCount; // 팔로워수 default = 0
-<<<<<<< HEAD
-=======
-
->>>>>>> bc945255
+    private Long followersCount = 0L; // 팔로워수 default = 0
+
 
 
     /**
