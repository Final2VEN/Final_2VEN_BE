--- conflicted
+++ resolved
@@ -31,6 +31,7 @@
     @GeneratedValue(strategy = GenerationType.IDENTITY)
     private Long strategyId; // 전략 ID
 
+
     @ManyToOne(fetch = FetchType.LAZY)
     @JoinColumn(name = "trading_type_id", nullable = false)
     private TradingTypeEntity tradingTypeEntity; // 매매유형 ID
@@ -51,6 +52,7 @@
     @Column(name = "strategy_title", nullable = false)
     private String strategyTitle; // 전략명
 
+    //TODO) member ID String 으로 변경
     @CreatedBy
     @Column(name = "writer_id", updatable = false, nullable = false)
     private String writerId; // 작성자 ID
@@ -82,11 +84,7 @@
     private LocalDateTime exitDate; // 전략종료일시
 
     //전략(1) : 관계(N)
-<<<<<<< HEAD
     @OneToMany(mappedBy = "strategyEntity", cascade = CascadeType.ALL, orphanRemoval = true)
-=======
-    @OneToMany(mappedBy = "strategyEntity", cascade = CascadeType.REMOVE, orphanRemoval = true)
->>>>>>> 1fd205d0
     private List<StrategyIACEntity> strategyIACEntities;
 
 //    public void updateOperationPeriod() {
