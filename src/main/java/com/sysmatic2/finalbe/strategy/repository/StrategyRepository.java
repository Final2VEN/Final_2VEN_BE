package com.sysmatic2.finalbe.strategy.repository;

import com.sysmatic2.finalbe.strategy.entity.StrategyEntity;
import org.springframework.data.jpa.repository.JpaRepository;
<<<<<<< HEAD
import org.springframework.data.querydsl.QuerydslPredicateExecutor;
=======
>>>>>>> b8631bb6
import org.springframework.stereotype.Repository;

import java.math.BigDecimal;
import java.util.List;

@Repository
<<<<<<< HEAD
public interface StrategyRepository extends JpaRepository<StrategyEntity, Long>, QuerydslPredicateExecutor<StrategyEntity> {
    // 작성자 ID로 전략 목록 조회
    List<StrategyEntity> findByWriterId(String writerId);
=======
public interface StrategyRepository extends JpaRepository<StrategyEntity, Long> {
    // 작성자 ID로 전략 목록 조회
    List<StrategyEntity> findByWriterId(Long writerId);
>>>>>>> b8631bb6

    // 전략 상태 코드로 조회
    List<StrategyEntity> findByStrategyStatusCode(String strategyStatusCode);

    // 팔로워 수가 특정 값 이상인 전략 조회
    List<StrategyEntity> findByFollowersCountGreaterThanEqual(Long followersCount);

<<<<<<< HEAD
=======
    // 운용일 수로 전략 조회
    List<StrategyEntity> findByStrategyOperationDays(int strategyOperationDays);

    // 누적 수익률이 특정 값 이상인 전략 조회
    List<StrategyEntity> findByCumulativeReturnGreaterThanEqual(BigDecimal cumulativeReturn);

>>>>>>> b8631bb6
    // 작성일을 기준으로 전략 정렬 조회
    List<StrategyEntity> findByOrderByWritedAtDesc();
}<|MERGE_RESOLUTION|>--- conflicted
+++ resolved
@@ -1,26 +1,17 @@
 package com.sysmatic2.finalbe.strategy.repository;
 
 import com.sysmatic2.finalbe.strategy.entity.StrategyEntity;
+import com.sysmatic2.finalbe.strategy.entity.TradingTypeEntity;
 import org.springframework.data.jpa.repository.JpaRepository;
-<<<<<<< HEAD
-import org.springframework.data.querydsl.QuerydslPredicateExecutor;
-=======
->>>>>>> b8631bb6
 import org.springframework.stereotype.Repository;
 
 import java.math.BigDecimal;
 import java.util.List;
 
 @Repository
-<<<<<<< HEAD
-public interface StrategyRepository extends JpaRepository<StrategyEntity, Long>, QuerydslPredicateExecutor<StrategyEntity> {
-    // 작성자 ID로 전략 목록 조회
-    List<StrategyEntity> findByWriterId(String writerId);
-=======
 public interface StrategyRepository extends JpaRepository<StrategyEntity, Long> {
     // 작성자 ID로 전략 목록 조회
     List<StrategyEntity> findByWriterId(Long writerId);
->>>>>>> b8631bb6
 
     // 전략 상태 코드로 조회
     List<StrategyEntity> findByStrategyStatusCode(String strategyStatusCode);
@@ -28,15 +19,12 @@
     // 팔로워 수가 특정 값 이상인 전략 조회
     List<StrategyEntity> findByFollowersCountGreaterThanEqual(Long followersCount);
 
-<<<<<<< HEAD
-=======
     // 운용일 수로 전략 조회
     List<StrategyEntity> findByStrategyOperationDays(int strategyOperationDays);
 
     // 누적 수익률이 특정 값 이상인 전략 조회
     List<StrategyEntity> findByCumulativeReturnGreaterThanEqual(BigDecimal cumulativeReturn);
 
->>>>>>> b8631bb6
     // 작성일을 기준으로 전략 정렬 조회
     List<StrategyEntity> findByOrderByWritedAtDesc();
 }