package com.sysmatic2.finalbe.strategy.repository;

import com.sysmatic2.finalbe.strategy.dto.DateRange;
import com.sysmatic2.finalbe.strategy.dto.DdDayAndMaxDdInRate;
import com.sysmatic2.finalbe.strategy.entity.DailyStatisticsEntity;
import org.springframework.data.domain.Page;
import org.springframework.data.domain.Pageable;
import org.springframework.data.jpa.repository.JpaRepository;
import org.springframework.data.jpa.repository.Modifying;
import org.springframework.data.jpa.repository.Query;
import org.springframework.data.repository.query.Param;

import java.math.BigDecimal;
import java.time.LocalDate;
import java.util.List;
import java.util.Optional;

public interface DailyStatisticsRepository extends JpaRepository<DailyStatisticsEntity, Long> {

    /**
     * 특정 전략에서 가장 최근의 일일 통계 데이터를 1개 조회합니다.
     *
     * @param strategyId 조회할 전략의 ID
     * @param pageable   페이징 객체 (최신 데이터 1개만 조회하도록 설정)
     * @return 최신 일일 통계 데이터 리스트 (크기 1)
     */
    @Query("SELECT d FROM DailyStatisticsEntity d " +
            "WHERE d.strategyEntity.strategyId = :strategyId " +
            "ORDER BY d.date DESC")
    List<DailyStatisticsEntity> findLatestByStrategyId(@Param("strategyId") Long strategyId, Pageable pageable);

    /**
     * 특정 전략의 일 손익 데이터를 날짜 오름차순으로 조회합니다.
     * 전략 id 리스트를 받고 각 전략의 가장 최근의 일일 통계 데이터 1개를 리스트에 담는다.
     *
     * @param strategyIds 조회할 전략의 ID
     * @return 최신 일일 통계 데이터 리스트
     */
    @Query(value = """
        SELECT * FROM daily_statistics ds
        WHERE ds.strategy_id IN :strategyIds
        AND ds.daily_statistics_id = (
            SELECT MAX(ds_inner.daily_statistics_id)
            FROM daily_statistics ds_inner
            WHERE ds_inner.strategy_id = ds.strategy_id
        )
    """, nativeQuery = true)
    List<DailyStatisticsEntity> findLatestStatisticsByStrategyIds(@Param("strategyIds") List<Long> strategyIds);

    /**
     * 특정 전략의 일손익(dailyProfitLoss) 데이터를 날짜 오름차순으로 조회합니다.
     *
     * @param strategyId 조회할 전략의 ID
     * @return 날짜 오름차순으로 정렬된 일 손익 데이터 리스트
     */
    @Query("SELECT d.dailyProfitLoss FROM DailyStatisticsEntity d " +
            "WHERE d.strategyEntity.strategyId = :strategyId " +
            "ORDER BY d.date ASC")
    List<BigDecimal> findDailyProfitLossesByStrategyId(@Param("strategyId") Long strategyId);

    /**
     * 특정 전략의 최근 1년 기준으로 기준가 데이터를 조회합니다.
     *
     * @param strategyId 조회할 전략의 ID
     * @param oneYearAgo 1년 전 기준 날짜
     * @return 최근 1년 내 기준가 리스트 (날짜 오름차순으로 정렬)
     */
    @Query("SELECT d.referencePrice FROM DailyStatisticsEntity d " +
            "WHERE d.strategyEntity.strategyId = :strategyId " +
            "AND d.date >= :oneYearAgo " +
            "ORDER BY d.date ASC")
    List<BigDecimal> findReferencePricesOneYearAgo(@Param("strategyId") Long strategyId, @Param("oneYearAgo") LocalDate oneYearAgo);

    /**
     * 특정 전략의 모든 기준가 데이터를 날짜 오름차순으로 조회합니다.
     *
     * @param strategyId 조회할 전략의 ID
     * @return 날짜 오름차순으로 정렬된 기준가 리스트
     */
    @Query("SELECT ds.referencePrice FROM DailyStatisticsEntity ds WHERE ds.strategyEntity.strategyId = :strategyId ORDER BY ds.date ASC")
    List<BigDecimal> findAllReferencePricesByStrategyId(@Param("strategyId") Long strategyId);

    /**
     * 특정 전략의 모든 입출금 내역 데이터를 날짜 오름차순으로 조회합니다.
     *
     * @param strategyId 조회할 전략의 ID
     * @return 날짜 오름차순으로 정렬된 입출금 내역 리스트
     */
    @Query("SELECT ds.depWdPrice FROM DailyStatisticsEntity ds WHERE ds.strategyEntity.strategyId = :strategyId ORDER BY ds.date ASC")
    List<BigDecimal> findDepWdHistoryByStrategyId(@Param("strategyId") Long strategyId);

    /**
     * 특정 전략의 모든 일 손익률 데이터를 날짜 오름차순으로 조회합니다.
     *
     * @param strategyId 조회할 전략의 ID
     * @return 날짜 오름차순으로 정렬된 일 손익률 리스트
     */
    @Query("SELECT d.dailyPlRate FROM DailyStatisticsEntity d " +
            "WHERE d.strategyEntity.strategyId = :strategyId " +
            "ORDER BY d.date ASC")
    List<BigDecimal> findDailyPlRatesByStrategyId(@Param("strategyId") Long strategyId);

    /**
     * 특정 전략 ID와 날짜에 해당하는 데이터가 존재하는지 확인합니다.
     *
     * @param strategyId 전략 ID
     * @param date       확인할 날짜
     * @return 데이터가 존재하면 true, 없으면 false
     */
    @Query("SELECT COUNT(ds) > 0 FROM DailyStatisticsEntity ds WHERE ds.strategyEntity.strategyId = :strategyId AND ds.date = :date")
    boolean existsByStrategyIdAndDate(@Param("strategyId") Long strategyId, @Param("date") LocalDate date);

    /**
     * 특정 전략의 누적 손익 데이터를 날짜 오름차순으로 조회합니다.
     *
     * @param strategyId 조회할 전략의 ID
     * @return 날짜 오름차순으로 정렬된 누적 손익 리스트
     */
    @Query("SELECT ds.cumulativeProfitLoss FROM DailyStatisticsEntity ds WHERE ds.strategyEntity.strategyId = :strategyId ORDER BY ds.date ASC")
    List<BigDecimal> findCumulativeProfitLossByStrategyId(@Param("strategyId") Long strategyId);

    /**
     * 특정 전략의 누적 손익률 데이터를 날짜 오름차순으로 조회합니다.
     *
     * @param strategyId 조회할 전략의 ID
     * @return 날짜 오름차순으로 정렬된 누적 손익률 리스트
     */
    @Query("SELECT ds.cumulativeProfitLossRate FROM DailyStatisticsEntity ds WHERE ds.strategyEntity.strategyId = :strategyId ORDER BY ds.date ASC")
    List<BigDecimal> findCumulativeProfitLossRateByStrategyId(@Param("strategyId") Long strategyId);

    /**
     * 특정 전략의 일간 통계 데이터를 최신 날짜순으로 페이징 조회합니다.
     *
     * @param strategyId 조회할 전략의 ID
     * @param pageable   페이징 정보 (페이지 번호와 크기)
     * @return 최신 날짜순으로 정렬된 일간 통계 데이터 {@link Page}
     */
    Page<DailyStatisticsEntity> findByStrategyEntityStrategyIdOrderByDateDesc(Long strategyId, Pageable pageable);

    /**
     * 특정 전략 ID에 대한 전략 통계 데이터를 조회합니다.
     *
     * @param strategyId 전략 ID
     * @return 해당 전략의 가장 최신 통계 데이터 (Optional로 반환)
     */
    @Query("SELECT d FROM DailyStatisticsEntity d " +
            "WHERE d.strategyEntity.strategyId = :strategyId " +
            "ORDER BY d.date DESC")
    List<DailyStatisticsEntity> findLatestStatisticsByStrategyId(@Param("strategyId") Long strategyId, Pageable pageable);

    /**
     * 특정 전략의 가장 오래된 날짜 데이터를 조회합니다.
     *
     * @param strategyId 전략 ID
     * @return 가장 오래된 날짜 (Optional 반환)
     */
    @Query("SELECT MIN(d.date) FROM DailyStatisticsEntity d WHERE d.strategyEntity.strategyId = :strategyId")
    Optional<LocalDate> findEarliestDateByStrategyId(@Param("strategyId") Long strategyId);

    /**
     * 특정 날짜 기준으로 이전 날짜 중 가장 최신 데이터를 조회합니다.
     *
     * @param strategyId 전략 ID
     * @param fromDate   기준 날짜
     * @param pageable   페이징 객체 (최대 1개의 데이터만 반환)
     * @return 기준 날짜 이전의 가장 최신 데이터 리스트 (최대 1개 데이터 반환)
     */
    @Query("SELECT d FROM DailyStatisticsEntity d WHERE d.strategyEntity.strategyId = :strategyId AND d.date < :fromDate ORDER BY d.date DESC")
    List<DailyStatisticsEntity> findLatestBeforeDate(@Param("strategyId") Long strategyId, @Param("fromDate") LocalDate fromDate, Pageable pageable);

    /**
     * 특정 날짜 기준으로 이후 날짜 중 가장 오래된 데이터를 조회합니다.
     *
     * @param strategyId 전략 ID
     * @param fromDate   기준 날짜
     * @param pageable   페이징 객체 (최대 1개의 데이터만 반환)
     * @return 기준 날짜 이전의 가장 최신 데이터 리스트 (최대 1개 데이터 반환)
     */
    @Query("SELECT d FROM DailyStatisticsEntity d WHERE d.strategyEntity.strategyId = :strategyId AND d.date > :fromDate ORDER BY d.date ASC")
    List<DailyStatisticsEntity> findOldestAfterDateList(@Param("strategyId") Long strategyId, @Param("fromDate") LocalDate fromDate, Pageable pageable);

    /**
     * 특정 날짜 기준으로 이후 데이터를 조회합니다.
     *
     * @param strategyId 전략 ID
     * @param fromDate   기준 날짜
     * @return 기준 날짜 이후의 데이터 리스트
     */
    @Query("SELECT d FROM DailyStatisticsEntity d WHERE d.strategyEntity.strategyId = :strategyId AND d.date >= :fromDate ORDER BY d.date ASC")
    List<DailyStatisticsEntity> findAllAfterDate(@Param("strategyId") Long strategyId, @Param("fromDate") LocalDate fromDate);

    /**
     * 특정 날짜 이후 데이터를 삭제합니다.
     *
     * @param strategyId 전략 ID
     * @param fromDate   기준 날짜
     */
    @Modifying
    @Query("DELETE FROM DailyStatisticsEntity d WHERE d.strategyEntity.strategyId = :strategyId AND d.date >= :fromDate")
    void deleteFromDate(@Param("strategyId") Long strategyId, @Param("fromDate") LocalDate fromDate);

    /**
     * 특정 전략의 지정된 날짜 이후의 가장 오래된 날짜를 조회합니다 (페이징 지원).
     *
     * @param strategyId 전략 ID
     * @param date       기준 날짜
     * @param pageable   페이징 객체
     * @return 지정된 조건에 맞는 날짜가 포함된 페이지 객체
     */
    @Query("SELECT d.date FROM DailyStatisticsEntity d WHERE d.strategyEntity.strategyId = :strategyId AND d.date > :date ORDER BY d.date ASC")
    Page<LocalDate> findNextDatesAfter(@Param("strategyId") Long strategyId, @Param("date") LocalDate date, Pageable pageable);

    // 특정 날짜 바로 이전 데이터 조회
    @Query("SELECT d FROM DailyStatisticsEntity d WHERE d.strategyEntity.strategyId = :strategyId AND d.date < :date ORDER BY d.date DESC")
    Page<DailyStatisticsEntity> findPreviousStates(@Param("strategyId") Long strategyId, @Param("date") LocalDate date, Pageable pageable);

    /**
     * 일간 분석 ID 리스트에 해당하는 데이터를 삭제합니다.
     *
     * @param dailyStatisticsIds 삭제할 일간 분석 ID 리스트
     */
    @Modifying
    @Query("DELETE FROM DailyStatisticsEntity d WHERE d.dailyStatisticsId IN :dailyStatisticsIds")
    void deleteAllById(@Param("dailyStatisticsIds") List<Long> dailyStatisticsIds);

    /**
     * 특정 전략의 ddDay와 maxDdInRate 데이터를 날짜 오름차순으로 조회합니다.
     *
     * @param strategyId 조회할 전략의 ID
     * @return 날짜 오름차순으로 정렬된 ddDay와 maxDdInRate 데이터 리스트 (Object[] 형태로 반환)
     */
    @Query("SELECT new com.sysmatic2.finalbe.strategy.dto.DdDayAndMaxDdInRate(d.ddDay, d.maxDdInRate) " +
            "FROM DailyStatisticsEntity d " +
            "WHERE d.strategyEntity.strategyId = :strategyId " +
            "ORDER BY d.date ASC")
    List<DdDayAndMaxDdInRate> findDdDayAndMaxDdInRateByStrategyIdOrderByDate(@Param("strategyId") Long strategyId);

    /**
     * 특정 전략의 모든 현재 자본인하율 데이터를 날짜 오름차순으로 조회합니다.
     *
     * @param strategyId 조회할 전략의 ID
     * @return 현재 자본인하율 리스트
     */
    @Query("SELECT d.currentDrawdownRate FROM DailyStatisticsEntity d " +
            "WHERE d.strategyEntity.strategyId = :strategyId " +
            "ORDER BY d.date ASC")
    List<BigDecimal> findAllDrawdownRatesByStrategyId(@Param("strategyId") Long strategyId);

    /**
     * 특정 전략의 모든 자본인하 금액 데이터를 날짜 오름차순으로 조회합니다.
     *
     * @param strategyId 조회할 전략의 ID
     * @return 날짜 오름차순으로 정렬된 모든 자본인하 금액 데이터 리스트
     */
    @Query("SELECT d.currentDrawdownAmount FROM DailyStatisticsEntity d " +
            "WHERE d.strategyEntity.strategyId = :strategyId " +
            "ORDER BY d.date ASC")
    List<BigDecimal> findAllDrawdownAmountsByStrategyId(@Param("strategyId") Long strategyId);

<<<<<<< HEAD
    /**
     * 시작일과 종료일 사이의 엔티티 갯수 반환
     *
     * @param startDate 조회 시작일
     * @param endDate 조회 종료일
     * @return 엔티티 갯수
     */
    //시작일과 종료일 사이의 엔티티 갯수 반환
    Long countByDateBetween(LocalDate startDate, LocalDate endDate);
=======

    @Query("""
        SELECT new com.sysmatic2.finalbe.strategy.dto.DateRange(
            MIN(d.date),
            MAX(d.date)
        )
        FROM DailyStatisticsEntity d
        WHERE d.strategyEntity.strategyId = :strategyId
    """)
    Optional<DateRange> findEarliestAndLatestDatesByStrategyId(@Param("strategyId") Long strategyId);

    /**
     * 특정 전략과 특정 날짜에 해당하는 일간 분석 데이터를 조회하는 메서드.
     *
     * - 이 메서드는 DailyStatisticsEntity에서 전략 ID와 날짜를 기준으로 데이터를 조회합니다.
     *
     * @param strategyId 조회할 전략의 ID
     * @param date       조회할 날짜
     * @return 해당 전략 ID와 날짜에 해당하는 DailyStatisticsEntity를 Optional 형태로 반환
     */
    @Query("SELECT d FROM DailyStatisticsEntity d WHERE d.strategyEntity.strategyId = :strategyId AND d.date = :date")
    Optional<DailyStatisticsEntity> findByStrategyIdAndDate(@Param("strategyId") Long strategyId, @Param("date") LocalDate date);

    /**
     * 특정 날짜에 데이터가 없는 전략들의 ID를 페이징하여 조회합니다.
     *
     * - 이 메서드는 DailyStatisticsEntity 테이블에서 주어진 날짜에 데이터가 없는 전략 ID를 조회합니다.
     * - 전략 ID는 StrategyEntity와 연관되어 있어야 하며, 해당 날짜에 데이터가 존재하지 않는 경우에만 반환합니다.
     *
     * @param date 조회할 날짜
     * @param pageable 페이징 정보를 포함하는 객체 (페이지 번호와 크기 설정)
     * @return 주어진 날짜에 데이터가 없는 전략 ID의 페이징된 결과
     */
    @Query("""
        SELECT s.strategyId
        FROM StrategyEntity s
        WHERE s.strategyId NOT IN (
            SELECT d.strategyEntity.strategyId
            FROM DailyStatisticsEntity d
            WHERE d.date = :date
        )
        ORDER BY s.strategyId ASC
    """)
    Page<Long> findStrategyIdsWithoutDailyStatistics(@Param("date") LocalDate date, Pageable pageable);
>>>>>>> 2fa308e4
}<|MERGE_RESOLUTION|>--- conflicted
+++ resolved
@@ -257,17 +257,6 @@
             "ORDER BY d.date ASC")
     List<BigDecimal> findAllDrawdownAmountsByStrategyId(@Param("strategyId") Long strategyId);
 
-<<<<<<< HEAD
-    /**
-     * 시작일과 종료일 사이의 엔티티 갯수 반환
-     *
-     * @param startDate 조회 시작일
-     * @param endDate 조회 종료일
-     * @return 엔티티 갯수
-     */
-    //시작일과 종료일 사이의 엔티티 갯수 반환
-    Long countByDateBetween(LocalDate startDate, LocalDate endDate);
-=======
 
     @Query("""
         SELECT new com.sysmatic2.finalbe.strategy.dto.DateRange(
@@ -312,5 +301,14 @@
         ORDER BY s.strategyId ASC
     """)
     Page<Long> findStrategyIdsWithoutDailyStatistics(@Param("date") LocalDate date, Pageable pageable);
->>>>>>> 2fa308e4
+
+    /**
+     * 시작일과 종료일 사이의 엔티티 갯수 반환
+     *
+     * @param startDate 조회 시작일
+     * @param endDate 조회 종료일
+     * @return 엔티티 갯수
+     */
+    //시작일과 종료일 사이의 엔티티 갯수 반환
+    Long countByDateBetween(LocalDate startDate, LocalDate endDate);
 }