package com.sysmatic2.finalbe.strategy.repository;

import com.sysmatic2.finalbe.strategy.entity.DailyStatisticsEntity;
import org.springframework.data.domain.Page;
import org.springframework.data.domain.Pageable;
import org.springframework.data.jpa.repository.JpaRepository;
import org.springframework.data.jpa.repository.Modifying;
import org.springframework.data.jpa.repository.Query;
import org.springframework.data.repository.query.Param;

import java.math.BigDecimal;
import java.time.LocalDate;
import java.util.List;
import java.util.Optional;

public interface DailyStatisticsRepository extends JpaRepository<DailyStatisticsEntity, Long> {

    /**
     * 특정 전략에서 가장 최근의 일일 통계 데이터를 1개 조회합니다.
     *
     * @param strategyId 조회할 전략의 ID
     * @param pageable   페이징 객체 (최신 데이터 1개만 조회하도록 설정)
     * @return 최신 일일 통계 데이터 리스트 (크기 1)
     */
    @Query("SELECT d FROM DailyStatisticsEntity d " +
            "WHERE d.strategyEntity.strategyId = :strategyId " +
            "ORDER BY d.date DESC")
    List<DailyStatisticsEntity> findLatestByStrategyId(@Param("strategyId") Long strategyId, Pageable pageable);

    /**
<<<<<<< HEAD
     * 특정 전략의 일 손익 데이터를 날짜 오름차순으로 조회합니다.
=======
     * 전략 id 리스트를 받고 각 전략의 가장 최근의 일일 통계 데이터 1개를 리스트에 담는다.
     *
     * @param strategyIds 조회할 전략의 ID
     * @return 최신 일일 통계 데이터 리스트
     */
    @Query(value = """
        SELECT * FROM daily_statistics ds
        WHERE ds.strategy_id IN :strategyIds
        AND ds.daily_statistics_id = (
            SELECT MAX(ds_inner.daily_statistics_id)
            FROM daily_statistics ds_inner
            WHERE ds_inner.strategy_id = ds.strategy_id
        )
    """, nativeQuery = true)
    List<DailyStatisticsEntity> findLatestStatisticsByStrategyIds(@Param("strategyIds") List<Long> strategyIds);

    /**
     * 특정 전략의 일손익(dailyProfitLoss) 데이터를 날짜 오름차순으로 조회합니다.
>>>>>>> a8315d91
     *
     * @param strategyId 조회할 전략의 ID
     * @return 날짜 오름차순으로 정렬된 일 손익 데이터 리스트
     */
    @Query("SELECT d.dailyProfitLoss FROM DailyStatisticsEntity d " +
            "WHERE d.strategyEntity.strategyId = :strategyId " +
            "ORDER BY d.date ASC")
    List<BigDecimal> findDailyProfitLossesByStrategyId(@Param("strategyId") Long strategyId);

    /**
     * 특정 전략의 최근 1년 기준으로 기준가 데이터를 조회합니다.
     *
     * @param strategyId 조회할 전략의 ID
     * @param oneYearAgo 1년 전 기준 날짜
     * @return 최근 1년 내 기준가 리스트 (날짜 오름차순으로 정렬)
     */
    @Query("SELECT d.referencePrice FROM DailyStatisticsEntity d " +
            "WHERE d.strategyEntity.strategyId = :strategyId " +
            "AND d.date >= :oneYearAgo " +
            "ORDER BY d.date ASC")
    List<BigDecimal> findReferencePricesOneYearAgo(@Param("strategyId") Long strategyId, @Param("oneYearAgo") LocalDate oneYearAgo);

    /**
     * 특정 전략의 모든 기준가 데이터를 날짜 오름차순으로 조회합니다.
     *
     * @param strategyId 조회할 전략의 ID
     * @return 날짜 오름차순으로 정렬된 기준가 리스트
     */
    @Query("SELECT ds.referencePrice FROM DailyStatisticsEntity ds WHERE ds.strategyEntity.strategyId = :strategyId ORDER BY ds.date ASC")
    List<BigDecimal> findAllReferencePricesByStrategyId(@Param("strategyId") Long strategyId);

    /**
     * 특정 전략의 모든 입출금 내역 데이터를 날짜 오름차순으로 조회합니다.
     *
     * @param strategyId 조회할 전략의 ID
     * @return 날짜 오름차순으로 정렬된 입출금 내역 리스트
     */
    @Query("SELECT ds.depWdPrice FROM DailyStatisticsEntity ds WHERE ds.strategyEntity.strategyId = :strategyId ORDER BY ds.date ASC")
    List<BigDecimal> findDepWdHistoryByStrategyId(@Param("strategyId") Long strategyId);

    /**
     * 특정 전략의 모든 일 손익률 데이터를 날짜 오름차순으로 조회합니다.
     *
     * @param strategyId 조회할 전략의 ID
     * @return 날짜 오름차순으로 정렬된 일 손익률 리스트
     */
    @Query("SELECT d.dailyPlRate FROM DailyStatisticsEntity d " +
            "WHERE d.strategyEntity.strategyId = :strategyId " +
            "ORDER BY d.date ASC")
    List<BigDecimal> findDailyPlRatesByStrategyId(@Param("strategyId") Long strategyId);

    /**
     * 특정 전략 ID와 날짜에 해당하는 데이터가 존재하는지 확인합니다.
     *
     * @param strategyId 전략 ID
     * @param date       확인할 날짜
     * @return 데이터가 존재하면 true, 없으면 false
     */
    @Query("SELECT COUNT(ds) > 0 FROM DailyStatisticsEntity ds WHERE ds.strategyEntity.strategyId = :strategyId AND ds.date = :date")
    boolean existsByStrategyIdAndDate(@Param("strategyId") Long strategyId, @Param("date") LocalDate date);

    /**
     * 특정 전략의 누적 손익 데이터를 날짜 오름차순으로 조회합니다.
     *
     * @param strategyId 조회할 전략의 ID
     * @return 날짜 오름차순으로 정렬된 누적 손익 리스트
     */
    @Query("SELECT ds.cumulativeProfitLoss FROM DailyStatisticsEntity ds WHERE ds.strategyEntity.strategyId = :strategyId ORDER BY ds.date ASC")
    List<BigDecimal> findCumulativeProfitLossByStrategyId(@Param("strategyId") Long strategyId);

    /**
     * 특정 전략의 누적 손익률 데이터를 날짜 오름차순으로 조회합니다.
     *
     * @param strategyId 조회할 전략의 ID
     * @return 날짜 오름차순으로 정렬된 누적 손익률 리스트
     */
    @Query("SELECT ds.cumulativeProfitLossRate FROM DailyStatisticsEntity ds WHERE ds.strategyEntity.strategyId = :strategyId ORDER BY ds.date ASC")
    List<BigDecimal> findCumulativeProfitLossRateByStrategyId(@Param("strategyId") Long strategyId);

    /**
     * 특정 전략의 일간 통계 데이터를 최신 날짜순으로 페이징 조회합니다.
     *
     * @param strategyId 조회할 전략의 ID
     * @param pageable   페이징 정보 (페이지 번호와 크기)
     * @return 최신 날짜순으로 정렬된 일간 통계 데이터 {@link Page}
     */
    Page<DailyStatisticsEntity> findByStrategyEntityStrategyIdOrderByDateDesc(Long strategyId, Pageable pageable);

    /**
     * 특정 전략 ID에 대한 전략 통계 데이터를 조회합니다.
     *
     * @param strategyId 전략 ID
     * @return 해당 전략의 가장 최신 통계 데이터 (Optional로 반환)
     */
    @Query("SELECT d FROM DailyStatisticsEntity d " +
            "WHERE d.strategyEntity.strategyId = :strategyId " +
            "ORDER BY d.date DESC")
    List<DailyStatisticsEntity> findLatestStatisticsByStrategyId(@Param("strategyId") Long strategyId, Pageable pageable);

    /**
     * 특정 전략의 가장 오래된 날짜 데이터를 조회합니다.
     *
     * @param strategyId 전략 ID
     * @return 가장 오래된 날짜 (Optional 반환)
     */
    @Query("SELECT MIN(d.date) FROM DailyStatisticsEntity d WHERE d.strategyEntity.strategyId = :strategyId")
    Optional<LocalDate> findEarliestDateByStrategyId(@Param("strategyId") Long strategyId);

    /**
     * 특정 날짜 기준으로 이전 날짜 중 가장 최신 데이터를 조회합니다.
     *
     * @param strategyId 전략 ID
     * @param fromDate   기준 날짜
     * @param pageable   페이징 객체 (최대 1개의 데이터만 반환)
     * @return 기준 날짜 이전의 가장 최신 데이터 리스트 (최대 1개 데이터 반환)
     */
    @Query("SELECT d FROM DailyStatisticsEntity d WHERE d.strategyEntity.strategyId = :strategyId AND d.date < :fromDate ORDER BY d.date DESC")
    List<DailyStatisticsEntity> findLatestBeforeDate(@Param("strategyId") Long strategyId, @Param("fromDate") LocalDate fromDate, Pageable pageable);

    /**
     * 특정 날짜 기준으로 이후 날짜 중 가장 오래된 데이터를 조회합니다.
     *
     * @param strategyId 전략 ID
     * @param fromDate   기준 날짜
     * @param pageable   페이징 객체 (최대 1개의 데이터만 반환)
     * @return 기준 날짜 이전의 가장 최신 데이터 리스트 (최대 1개 데이터 반환)
     */
    @Query("SELECT d FROM DailyStatisticsEntity d WHERE d.strategyEntity.strategyId = :strategyId AND d.date > :fromDate ORDER BY d.date ASC")
    List<DailyStatisticsEntity> findOldestAfterDateList(@Param("strategyId") Long strategyId, @Param("fromDate") LocalDate fromDate, Pageable pageable);

    /**
     * 특정 날짜 기준으로 이후 데이터를 조회합니다.
     *
     * @param strategyId 전략 ID
     * @param fromDate   기준 날짜
     * @return 기준 날짜 이후의 데이터 리스트
     */
    @Query("SELECT d FROM DailyStatisticsEntity d WHERE d.strategyEntity.strategyId = :strategyId AND d.date >= :fromDate ORDER BY d.date ASC")
    List<DailyStatisticsEntity> findAllAfterDate(@Param("strategyId") Long strategyId, @Param("fromDate") LocalDate fromDate);

    /**
     * 특정 날짜 이후 데이터를 삭제합니다.
     *
     * @param strategyId 전략 ID
     * @param fromDate   기준 날짜
     */
    @Modifying
    @Query("DELETE FROM DailyStatisticsEntity d WHERE d.strategyEntity.strategyId = :strategyId AND d.date >= :fromDate")
    void deleteFromDate(@Param("strategyId") Long strategyId, @Param("fromDate") LocalDate fromDate);

    /**
     * 특정 전략의 가장 최근 팔로워 수를 조회합니다.
     *
     * @param strategyId 조회할 전략의 ID
     * @param pageable   페이징 객체 (최신 데이터 1개 조회)
     * @return 최신 팔로워 수 (크기 1)
     */
    @Query("SELECT d.followersCount FROM DailyStatisticsEntity d " +
            "WHERE d.strategyEntity.strategyId = :strategyId " +
            "ORDER BY d.date DESC")
    List<Long> findLatestFollowersCountByStrategyId(@Param("strategyId") Long strategyId, Pageable pageable);

    /**
     * 특정 전략의 지정된 날짜 이후의 가장 오래된 날짜를 조회합니다 (페이징 지원).
     *
     * @param strategyId 전략 ID
     * @param date       기준 날짜
     * @param pageable   페이징 객체
     * @return 지정된 조건에 맞는 날짜가 포함된 페이지 객체
     */
    @Query("SELECT d.date FROM DailyStatisticsEntity d WHERE d.strategyEntity.strategyId = :strategyId AND d.date > :date ORDER BY d.date ASC")
    Page<LocalDate> findNextDatesAfter(@Param("strategyId") Long strategyId, @Param("date") LocalDate date, Pageable pageable);

    // 특정 날짜 바로 이전 데이터 조회
    @Query("SELECT d FROM DailyStatisticsEntity d WHERE d.strategyEntity.strategyId = :strategyId AND d.date < :date ORDER BY d.date DESC")
    Page<DailyStatisticsEntity> findPreviousStates(@Param("strategyId") Long strategyId, @Param("date") LocalDate date, Pageable pageable);

    /**
     * 일간 분석 ID 리스트에 해당하는 데이터를 삭제합니다.
     *
     * @param dailyStatisticsIds 삭제할 일간 분석 ID 리스트
     */
    @Modifying
    @Query("DELETE FROM DailyStatisticsEntity d WHERE d.dailyStatisticsId IN :dailyStatisticsIds")
    void deleteAllById(@Param("dailyStatisticsIds") List<Long> dailyStatisticsIds);
}<|MERGE_RESOLUTION|>--- conflicted
+++ resolved
@@ -28,9 +28,7 @@
     List<DailyStatisticsEntity> findLatestByStrategyId(@Param("strategyId") Long strategyId, Pageable pageable);
 
     /**
-<<<<<<< HEAD
      * 특정 전략의 일 손익 데이터를 날짜 오름차순으로 조회합니다.
-=======
      * 전략 id 리스트를 받고 각 전략의 가장 최근의 일일 통계 데이터 1개를 리스트에 담는다.
      *
      * @param strategyIds 조회할 전략의 ID
@@ -49,7 +47,6 @@
 
     /**
      * 특정 전략의 일손익(dailyProfitLoss) 데이터를 날짜 오름차순으로 조회합니다.
->>>>>>> a8315d91
      *
      * @param strategyId 조회할 전략의 ID
      * @return 날짜 오름차순으로 정렬된 일 손익 데이터 리스트
