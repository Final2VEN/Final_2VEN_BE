--- conflicted
+++ resolved
@@ -35,13 +35,8 @@
     private final StrategyRepository strategyRepo;
     private final InvestmentAssetClassesRepository iacRepo;
     private final TradingTypeRepository ttRepo;
-<<<<<<< HEAD
     private final TradingCycleRepository tcRepo;
-    private final StrategyStandardCodeRepository standardCodeRepository;
-=======
-    private final TradingTypeRepository tradingTypeRepository;
     private final StrategyIACRepository strategyIACRepository;
->>>>>>> a4922809
 
     //1. 전략 생성
     @Transactional
