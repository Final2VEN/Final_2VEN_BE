package com.sysmatic2.finalbe.strategy.service;

import com.sysmatic2.finalbe.admin.dto.*;
import com.sysmatic2.finalbe.admin.entity.StrategyApprovalRequestsEntity;
import com.sysmatic2.finalbe.admin.entity.TradingCycleEntity;
import com.sysmatic2.finalbe.admin.repository.StrategyApprovalRequestsRepository;
import com.sysmatic2.finalbe.admin.repository.TradingCycleRepository;
import com.sysmatic2.finalbe.attachment.repository.FileMetadataRepository;
import com.sysmatic2.finalbe.attachment.service.FileService;
import com.sysmatic2.finalbe.attachment.service.ProposalService;
import com.sysmatic2.finalbe.cs.repository.ConsultationRepository;
import com.sysmatic2.finalbe.exception.*;
import com.sysmatic2.finalbe.member.entity.MemberEntity;
import com.sysmatic2.finalbe.member.repository.FollowingStrategyRepository;
import com.sysmatic2.finalbe.member.repository.MemberRepository;
import com.sysmatic2.finalbe.strategy.dto.*;
import com.sysmatic2.finalbe.admin.entity.InvestmentAssetClassesEntity;
import com.sysmatic2.finalbe.strategy.entity.*;
import com.sysmatic2.finalbe.admin.entity.TradingTypeEntity;
import com.sysmatic2.finalbe.admin.repository.InvestmentAssetClassesRepository;
import com.sysmatic2.finalbe.strategy.repository.*;
import com.sysmatic2.finalbe.admin.repository.TradingTypeRepository;
import com.sysmatic2.finalbe.util.ParseCsvToList;
import jakarta.validation.Valid;
import lombok.RequiredArgsConstructor;
import org.springframework.data.domain.Page;
import org.springframework.data.domain.PageImpl;
import org.springframework.data.domain.PageRequest;
import org.springframework.data.domain.Pageable;
import org.springframework.stereotype.Service;
import org.springframework.transaction.annotation.Transactional;
import org.springframework.validation.annotation.Validated;

import java.math.BigDecimal;
import java.time.Instant;
import java.time.LocalDate;
import java.time.LocalDateTime;
import java.util.*;
import java.util.stream.Collectors;

import static com.sysmatic2.finalbe.util.CreatePageResponse.createPageResponse;
import static com.sysmatic2.finalbe.common.DtoEntityConversion.*;

@Service
@Validated
@RequiredArgsConstructor
public class StrategyService {
    private final MemberRepository memberRepository;
    private final InvestmentAssetClassesRepository investmentAssetClassesRepository;
    private final TradingCycleRepository tradingCycleRepository;
    private final TradingTypeRepository tradingTypeRepository;
    private final StrategyRepository strategyRepo;
    private final StrategyHistoryRepository strategyHistoryRepo;
    private final StrategyIACRepository strategyIACRepository;
    private final StrategyIACHistoryRepository strategyIACHistoryRepository;
    private final StrategyApprovalRequestsRepository strategyApprovalRequestsRepository;
    private final DailyStatisticsRepository dailyStatisticsRepository;
    private final StrategyProposalRepository strategyProposalRepository;
    private final StrategyProposalService strategyProposalService;
    private final FileService fileService;
    private final LiveAccountDataService liveAccountDataService;
    private final LiveAccountDataRepository liveAccountDataRepository;
    private final FollowingStrategyRepository followingStrategyRepository;
    private final ConsultationRepository consultationRepository;
    private final MonthlyStatisticsRepository monthlyStatisticsRepository;

    //1. 전략 생성
    /**
     * 1-1. 사용자 전략 등록 폼에 필요한 정보를 제공하는 메서드.
     *
     * @return StrategyRegistrationDto 전략 등록에 필요한 DTO
     *
     */
    @Transactional
    public StrategyRegistrationDto getStrategyRegistrationForm() {
        // TradingType, InvestmentAssetClass 및 TradingCycle 데이터를 각각 DTO 리스트로 변환
        List<TradingTypeRegistrationDto> tradingTypeDtos = convertToTradingTypeDtos(tradingTypeRepository.findByIsActiveOrderByTradingTypeOrderAsc("Y"));
        List<InvestmentAssetClassesRegistrationDto> investmentAssetClassDtos = convertToInvestmentAssetClassDtos(investmentAssetClassesRepository.findByIsActiveOrderByOrderAsc("Y"));
        List<TradingCycleRegistrationDto> tradingCycleDtos = convertToTradingCycleDtos(tradingCycleRepository.findByIsActiveOrderByTradingCycleOrderAsc("Y"));

        // DTO 설정 및 반환
        StrategyRegistrationDto strategyRegistrationDto = new StrategyRegistrationDto();
        strategyRegistrationDto.setTradingTypeRegistrationDtoList(tradingTypeDtos);
        strategyRegistrationDto.setInvestmentAssetClassesRegistrationDtoList(investmentAssetClassDtos);
        strategyRegistrationDto.setTradingCycleRegistrationDtoList(tradingCycleDtos); // 매매주기 데이터 설정

        return strategyRegistrationDto;
    }

    /**
     * 1-2. 전략을 등록하는 메서드
     *
     * @Param strategyPayloadDto : 등록할 전략의 데이터
     *
     */
    @Transactional
    public Map<String, Long> register(StrategyPayloadDto strategyPayloadDto, String memberId) throws Exception {
        //작성자 정보 가져오기, 확인
        MemberEntity traderEntity = memberRepository.findById(memberId)
                .orElseThrow(() -> new MemberNotFoundException("존재하지 않는 회원입니다."));


        //등록 이력 시작
        StrategyHistoryEntity strategyHistoryEntity = new StrategyHistoryEntity();
        strategyHistoryEntity.setChangeStartDate(LocalDateTime.now());

        //1. 전략 등록
        //전략 엔티티 생성
        StrategyEntity strategyEntity = new StrategyEntity();

        //페이로드에서 가져온 매매유형 id로 해당 매매유형 엔티티가져오기
        TradingTypeEntity ttEntity = tradingTypeRepository.findById(strategyPayloadDto.getTradingTypeId())
                .orElseThrow(() -> new TradingTypeNotFoundException(strategyPayloadDto.getTradingTypeId()));

        //페이로드에서 가져온 주기 id로 해당 주기 엔티티 가져오기
        TradingCycleEntity tradingCycleEntity = tradingCycleRepository.findById(strategyPayloadDto.getTradingCycleId())
                .orElseThrow(() -> new TradingCycleNotFoundException(strategyPayloadDto.getTradingCycleId()));

        //페이로드에서 가져온 투자자산분류 id로 해당 투자자산 분류 엔티티들 가져오기
        List<Integer> iacIds = strategyPayloadDto.getInvestmentAssetClassesIdList();
        List<InvestmentAssetClassesEntity> iacEntities = investmentAssetClassesRepository.findAllById(iacIds);

        //isActive 검증
        List<Integer> inactiveIacIds = iacEntities.stream()
                .filter(iacEntity -> "N".equals(iacEntity.getIsActive()))
                .map(InvestmentAssetClassesEntity::getInvestmentAssetClassesId)
                .toList();
        if(!inactiveIacIds.isEmpty()) {
            throw new InvestmentAssetClassesNotActiveException("isActive가 'N'인 투자자산 분류가 포함되어 있습니다.");
        }

        //요청한 ID와 조회된 ID 비교 - 없는 투자자산 분류인지 검증
        Set<Integer> foundIds = iacEntities.stream()
                .map(InvestmentAssetClassesEntity::getInvestmentAssetClassesId)
                .collect(Collectors.toSet());
        List<Integer> missingIds = iacIds.stream()
                .filter(id -> !foundIds.contains(id))
                .collect(Collectors.toList());
        if (!missingIds.isEmpty()) {
            throw new InvestmentAssetClassesNotFoundException("INVESTMENT_ASSET_CLASSES_NOT_EXIST");
        }

        //payload내용을 엔티티에 담기
        strategyEntity.setStrategyTitle(strategyPayloadDto.getStrategyTitle());
        strategyEntity.setTradingTypeEntity(ttEntity);
        strategyEntity.setTradingCycleEntity(tradingCycleEntity);
        strategyEntity.setStrategyStatusCode("STRATEGY_OPERATION_UNDER_MANAGEMENT"); //운용중인 전략만 등록 가능
        strategyEntity.setMinInvestmentAmount(strategyPayloadDto.getMinInvestmentAmount());
        strategyEntity.setStrategyOverview(strategyPayloadDto.getStrategyOverview());
        strategyEntity.setIsPosted(strategyPayloadDto.getIsPosted());
        strategyEntity.setWriterId(memberId);

        //save() - 저장후 저장한 엔티티 바로 가져옴
        StrategyEntity createdEntity = strategyRepo.save(strategyEntity);

        //2. 전략 - 투자자산 분류 관계 데이터 등록
        for(InvestmentAssetClassesEntity iacEntity : iacEntities) {
            StrategyIACEntity strategyIACEntity = new StrategyIACEntity();
            strategyIACEntity.setStrategyEntity(createdEntity);
            strategyIACEntity.setInvestmentAssetClassesEntity(iacEntity);
            strategyIACEntity.setWritedBy(createdEntity.getWriterId());
            strategyIACEntity.setWritedAt(LocalDateTime.now());

            strategyIACRepository.save(strategyIACEntity);

            //3. 전략 - 투자자산 분류 관계 데이터 등록 이력 추가
            StrategyIACHistoryEntity strategyIACHistoryEntity = new StrategyIACHistoryEntity();
            strategyIACHistoryEntity.setStrategyId(strategyIACEntity.getStrategyEntity().getStrategyId());
            strategyIACHistoryEntity.setInvestmentAssetClassId(strategyIACEntity.getInvestmentAssetClassesEntity().getInvestmentAssetClassesId());
            strategyIACHistoryEntity.setWriterId(strategyEntity.getWriterId());
            strategyIACHistoryEntity.setWritedAt(LocalDateTime.now());
            strategyIACHistoryEntity.setStatus("STRATEGYIAC_STATUS_CREATED");

            strategyIACHistoryRepository.save(strategyIACHistoryEntity);
        }

        //4. 전략 이력 추가
        strategyHistoryEntity.setStrategyId(createdEntity.getStrategyId());
        strategyHistoryEntity.setTradingTypeId(createdEntity.getTradingTypeEntity().getTradingTypeId());
        strategyHistoryEntity.setTradingCycle(createdEntity.getTradingCycleEntity().getTradingCycleId());
        strategyHistoryEntity.setStrategyStatusCode(createdEntity.getStrategyStatusCode());
        strategyHistoryEntity.setStrategyHistoryStatusCode("STRATEGY_STATUS_CREATED");
        strategyHistoryEntity.setMinInvestmentAmount(createdEntity.getMinInvestmentAmount());
        strategyHistoryEntity.setStrategyTitle(createdEntity.getStrategyTitle());
        strategyHistoryEntity.setWriterId(createdEntity.getWriterId());
        strategyHistoryEntity.setIsPosted(createdEntity.getIsPosted());
        strategyHistoryEntity.setIsApproved(createdEntity.getIsApproved());
        strategyHistoryEntity.setWritedAt(createdEntity.getWritedAt());
        strategyHistoryEntity.setStrategyOverview(createdEntity.getStrategyOverview());
        strategyHistoryEntity.setChangeEndDate(LocalDateTime.now());

        strategyHistoryRepo.save(strategyHistoryEntity);

        // 5. 제안서 등록 (sbwoo)
        // strategyPayloadDto.ProposalLink(이하 link)이 null이 아니면, 제안서 등록
        if (strategyPayloadDto.getStrategyProposalLink() != null) {
            strategyProposalService.uploadProposal(strategyPayloadDto.getStrategyProposalLink(), createdEntity.getWriterId(), createdEntity.getStrategyId());
        }

        // 6. 응답
        Map<String, Long> responseMap = new HashMap<>();
        responseMap.put("Strategy_Id", strategyEntity.getStrategyId());
        return responseMap;
    }

    //2. 전략 목록
    /**
     * 2-1. 필터 조건에 따라 전략 목록을 반환 (페이징 포함) - 랭킹
     *
     * @param tradingCycleId           투자주기 ID (nullable)
     * @param investmentAssetClassesId 투자자산 분류 ID (nullable)
     * @param page                     현재 페이지 번호 (0부터 시작)
     * @param pageSize                 페이지당 데이터 개수
     * @return 필터링된 전략 목록 및 페이징 정보를 포함한 Map 객체
     */
    @Transactional(readOnly = true)
    public Map<String, Object> getStrategies(Integer tradingCycleId, Integer investmentAssetClassesId, int page, int pageSize) {
        // 1. 페이지 요청 객체 생성
        Pageable pageable = PageRequest.of(page, pageSize);

        // 2. 전략 필터링 데이터 가져오기
        // 투자주기 ID와 투자자산 분류 ID를 기준으로 전략 목록을 페이징 처리하여 조회
        Page<StrategyEntity> findStrategyList = strategyRepo.findStrategiesByFilters(tradingCycleId, investmentAssetClassesId, pageable);

        // 3. 전략 ID 리스트 생성
        // 조회된 전략 목록에서 각 전략의 ID를 추출하여 리스트로 저장
        List<Long> strategyIds = findStrategyList.stream()
                .map(StrategyEntity::getStrategyId)
                .collect(Collectors.toList());

        // 4. 최신 일간 통계 데이터 가져오기
        // 각 전략 ID에 해당하는 최신 일간 통계 데이터를 조회하여 Map으로 변환
        List<DailyStatisticsEntity> latestStatisticsList = dailyStatisticsRepository.findLatestStatisticsByStrategyIds(strategyIds);
        Map<Long, DailyStatisticsEntity> latestStatisticsMap = latestStatisticsList.stream()
                .collect(Collectors.toMap(
                        stat -> stat.getStrategyEntity().getStrategyId(), // 키: 전략 ID
                        stat -> stat // 값: DailyStatisticsEntity
                ));

        // 5. 누적 수익률 데이터 조회
        // 각 전략 ID에 대해 누적 수익률 데이터를 날짜 오름차순으로 조회하여 Map으로 변환
        Map<Long, List<Double>> cumulativeProfitLossRateMap = strategyIds.stream()
                .collect(Collectors.toMap(
                        strategyId -> strategyId, // 키: 전략 ID
                        strategyId -> dailyStatisticsRepository.findCumulativeProfitLossRateByStrategyIdOrderByDate(strategyId) // 값: 누적 수익률 리스트
                ));

        // 6. DTO 생성
        List<AdvancedSearchResultDto> dtoList = findStrategyList.stream()
                .map(strategyEntity -> {
                    // 기본 정보 DTO에 삽입
                    AdvancedSearchResultDto dto = new AdvancedSearchResultDto(
                            strategyEntity.getStrategyId(),        // 전략 ID
                            strategyEntity.getTradingTypeEntity().getTradingTypeIcon(),   // 매매유형 아이콘
                            strategyEntity.getTradingCycleEntity().getTradingCycleIcon(),  // 매매주기 아이콘
                            strategyEntity.getStrategyIACEntities().stream()
                                    .map(iac -> iac.getInvestmentAssetClassesEntity().getInvestmentAssetClassesIcon())
                                    .collect(Collectors.toList()),  // 투자자산 분류 아이콘
                            strategyEntity.getStrategyTitle(),      // 전략명
                            BigDecimal.ZERO,                        // 누적손익률 (초기값)
                            BigDecimal.ZERO,                        // 최근 1년 손익률 (초기값)
                            BigDecimal.ZERO,                        // MDD (초기값)
                            strategyEntity.getSmScore(),            // SM-Score
                            strategyEntity.getFollowersCount(),     // 팔로워 수
                            null                                    // 누적 수익률 리스트 (초기값)
                    );

                    // 최신 일간 통계 데이터 삽입
                    DailyStatisticsEntity latestStatistics = latestStatisticsMap.get(strategyEntity.getStrategyId());
                    if (latestStatistics != null) {
                        dto.setCumulativeProfitLossRate(latestStatistics.getCumulativeProfitLossRate()); // 누적손익률
                        dto.setRecentOneYearReturn(latestStatistics.getRecentOneYearReturn());           // 최근 1년 손익률
                        dto.setMdd(latestStatistics.getMaxDrawdownRate());                               // MDD
                    }

                    // 누적 수익률 전체 데이터 삽입
                    List<Double> cumulativeProfitLossRates = cumulativeProfitLossRateMap.get(strategyEntity.getStrategyId());
                    dto.setCumulativeProfitLossRateList(cumulativeProfitLossRates);

                    return dto;
                }).collect(Collectors.toList());

        // 7. DTO 페이지 객체 생성
        Page<AdvancedSearchResultDto> dtoPage = new PageImpl<>(dtoList, pageable, findStrategyList.getTotalElements());

        // 8. 페이지 응답 생성 및 반환
        return createPageResponse(dtoPage);
    }

    /**
     * 2-2. 상세 필터를 적용한 전략 목록을 반환(페이지네이션)
     *
     * @param searchOptionsPayload 필터 객체 (검색 조건을 포함한 DTO)
     * @param page                 현재 페이지 번호
     * @param pageSize             페이지당 데이터 크기
     * @return 필터링된 전략 목록과 페이징 정보를 포함한 Map 객체
     */
    @Transactional(readOnly = true)
    public Map<String, Object> advancedSearch(@Valid SearchOptionsPayloadDto searchOptionsPayload, Integer page, Integer pageSize) {
        //페이지 객체 생성
        Pageable pageable = PageRequest.of(page, pageSize);

        // 2. 문자열을 리스트로 변환 (필터 조건 처리)
        //투자자산 분류 id 리스트
        List<Integer> iacIds = ParseCsvToList.parseCsvToIntegerList(searchOptionsPayload.getInvestmentAssetClassesIdList());
        //전략 운용코드 리스트
        List<String> operationStatusList = ParseCsvToList.parseCsvToStringList(searchOptionsPayload.getStrategyOperationStatusList());
        //매매유형 id 리스트
        List<Integer> tradingTypeIds = ParseCsvToList.parseCsvToIntegerList(searchOptionsPayload.getTradingTypeIdList());
        //총운용일수 리스트
        List<Integer> operationDays = ParseCsvToList.parseCsvToIntegerList(searchOptionsPayload.getOperationDaysList());
        //매매주기 id 리스트
        List<Integer> tradingCycleIds = ParseCsvToList.parseCsvToIntegerList(searchOptionsPayload.getTradingCylcleIdList());
        //수익률 리스트
        List<Integer> returnRates = ParseCsvToList.parseCsvToIntegerList(searchOptionsPayload.getReturnRateList());

        // 3. 필터 DTO 생성 및 설정
        //Repository 전달용 dto생성
        SearchOptionsDto searchOptionsDto = new SearchOptionsDto();
        //전달용 dto에 값 넣기
        searchOptionsDto.setInvestmentAssetClassesIdList(iacIds);
        searchOptionsDto.setStrategyOperationStatusList(operationStatusList);
        searchOptionsDto.setTradingTypeIdList(tradingTypeIds);
        searchOptionsDto.setOperationDaysList(operationDays);
        searchOptionsDto.setTradingCylcleIdList(tradingCycleIds);
        searchOptionsDto.setMinInvestmentAmount(searchOptionsPayload.getMinInvestmentAmount());
        searchOptionsDto.setMinPrincipal(searchOptionsPayload.getMinPrincipal());
        searchOptionsDto.setMaxPrincipal(searchOptionsPayload.getMaxPrincipal());
        searchOptionsDto.setMinSmscore(searchOptionsPayload.getMinSmscore());
        searchOptionsDto.setMaxSmscore(searchOptionsPayload.getMaxSmscore());
        searchOptionsDto.setMinMdd(searchOptionsPayload.getMinMdd());
        searchOptionsDto.setMaxMdd(searchOptionsPayload.getMaxMdd());
        searchOptionsDto.setStartDate(searchOptionsPayload.getStartDate());
        searchOptionsDto.setEndDate(searchOptionsPayload.getEndDate());
        searchOptionsDto.setReturnRateList(returnRates);

        // 4. Repository 호출로 필터링된 전략 페이지 가져오기
        //2)필터객체, 페이지 객체넣고 db에서 데이터 가져오기
        Page<StrategyEntity> findStrategyPage = strategyRepo.findStrategiesByDetailSearchOptions(searchOptionsDto, pageable);

        //전략 페이지로 일간 데이터들 중 제일 최신값 가져오기
        // 5. 전략 ID 리스트 생성
        List<Long> strategyIds = findStrategyPage.stream()
                .map(StrategyEntity::getStrategyId)
                .collect(Collectors.toList());

        // 6. 각 전략의 최신 일간 통계 데이터 가져오기
        List<DailyStatisticsEntity> latestStatisticsList = dailyStatisticsRepository.findLatestStatisticsByStrategyIds(strategyIds);
        Map<Long, DailyStatisticsEntity> latestStatisticsMap = latestStatisticsList.stream()
                .collect(Collectors.toMap(
                        stat -> stat.getStrategyEntity().getStrategyId(),
                        stat -> stat
                ));

        // 7. 누적 수익률 데이터 가져오기 (날짜 오름차순)
        Map<Long, List<Double>> cumulativeProfitLossRateMap = strategyIds.stream()
                .collect(Collectors.toMap(
                        strategyId -> strategyId, // 전략 ID를 키로 사용
                        strategyId -> dailyStatisticsRepository.findCumulativeProfitLossRateByStrategyIdOrderByDate(strategyId) // 누적 수익률 리스트
                ));

        // 8. DTO 생성
        List<AdvancedSearchResultDto> dtoList = findStrategyPage.stream()
                .map(strategyEntity -> {
                    AdvancedSearchResultDto dto = new AdvancedSearchResultDto(
                            strategyEntity.getStrategyId(),                                // 전략 ID
                            strategyEntity.getTradingTypeEntity().getTradingTypeIcon(),    // 매매 유형 아이콘
                            strategyEntity.getTradingCycleEntity().getTradingCycleIcon(),  // 매매 주기 아이콘
                            strategyEntity.getStrategyIACEntities().stream()
                                    .map(iac -> iac.getInvestmentAssetClassesEntity().getInvestmentAssetClassesIcon())
                                    .collect(Collectors.toList()),                         // 투자 자산 분류 아이콘 리스트
                            strategyEntity.getStrategyTitle(),                             // 전략명
                            BigDecimal.ZERO,                                               // 누적 손익률 (초기값)
                            BigDecimal.ZERO,                                               // 최근 1년 손익률 (초기값)
                            BigDecimal.ZERO,                                               // MDD (초기값)
                            strategyEntity.getSmScore(),                                   // SM-Score
                            strategyEntity.getFollowersCount(),                            // 팔로워 수
                            null                                                           // 누적 수익률 리스트 (초기값)
                    );

                    // 최신 일간 통계 데이터 추가
                    DailyStatisticsEntity latestStatistics = latestStatisticsMap.get(strategyEntity.getStrategyId());
                    if (latestStatistics != null) {
                        dto.setCumulativeProfitLossRate(latestStatistics.getCumulativeProfitLossRate());
                        dto.setRecentOneYearReturn(latestStatistics.getRecentOneYearReturn());
                        dto.setMdd(latestStatistics.getMaxDrawdownRate());
                    }

                    // 누적 수익률 리스트 추가
                    List<Double> cumulativeProfitLossRates = cumulativeProfitLossRateMap.get(strategyEntity.getStrategyId());
                    dto.setCumulativeProfitLossRateList(cumulativeProfitLossRates);

                    return dto;
                }).collect(Collectors.toList());

        // 9. DTO 리스트를 페이지 객체로 변환
        Page<AdvancedSearchResultDto> dtoPage = new PageImpl<>(dtoList, pageable, findStrategyPage.getTotalElements());

        // 10. 페이지 응답 생성 및 반환
        return createPageResponse(dtoPage);
    }

    /**
     * 2-3. 작성자 ID로 필터링한 전략 목록을 반환(페이지네이션) - 나의 전략
     *
     * @param traderId 작성자(트레이더) ID
     * @param page     현재 페이지 번호
     * @param pageSize 페이지당 데이터 크기
     * @return 작성자가 등록한 전략 목록과 페이징 정보를 포함한 Map 객체
     */
    @Transactional(readOnly = true)
    public Map<String, Object> getStrategyListbyTraderId(String traderId, Integer page, Integer pageSize) {
        // 1. 페이지 요청 객체 생성
        Pageable pageable = PageRequest.of(page, pageSize);

        // 2. 트레이더 ID로 전략 페이지 가져오기
        Page<StrategyEntity> traderStrategyPage = strategyRepo.findByWriterId(traderId, pageable);

        //전략 페이지로 일간 데이터들 중 제일 최신값으로 가져오기
        // 3. 전략 ID 리스트 생성
        List<Long> strategyIds = traderStrategyPage.stream()
                .map(StrategyEntity::getStrategyId)
                .collect(Collectors.toList());

        // 4. 각 전략의 최신 일간 통계 데이터 가져오기
        List<DailyStatisticsEntity> latestStatisticsList = dailyStatisticsRepository.findLatestStatisticsByStrategyIds(strategyIds);
        Map<Long, DailyStatisticsEntity> latestStatisticsMap = latestStatisticsList.stream()
                .collect(Collectors.toMap(
                        stat -> stat.getStrategyEntity().getStrategyId(),
                        stat -> stat
                ));

        // 5. 누적 수익률 데이터 가져오기 (날짜 오름차순)
        Map<Long, List<Double>> cumulativeProfitLossRateMap = strategyIds.stream()
                .collect(Collectors.toMap(
                        strategyId -> strategyId, // 전략 ID를 키로 사용
                        strategyId -> dailyStatisticsRepository.findCumulativeProfitLossRateByStrategyIdOrderByDate(strategyId) // 누적 수익률 리스트
                ));

        // 6. DTO 생성
        List<AdvancedSearchResultDto> dtoList = traderStrategyPage.stream()
                .map(strategyEntity -> {
                    AdvancedSearchResultDto dto = new AdvancedSearchResultDto(
                            strategyEntity.getStrategyId(),                                // 전략 ID
                            strategyEntity.getTradingTypeEntity().getTradingTypeIcon(),    // 매매 유형 아이콘
                            strategyEntity.getTradingCycleEntity().getTradingCycleIcon(),  // 매매 주기 아이콘
                            strategyEntity.getStrategyIACEntities().stream()
                                    .map(iac -> iac.getInvestmentAssetClassesEntity().getInvestmentAssetClassesIcon())
                                    .collect(Collectors.toList()),                         // 투자 자산 분류 아이콘 리스트
                            strategyEntity.getStrategyTitle(),                             // 전략명
                            BigDecimal.ZERO,                                               // 누적 손익률 (초기값)
                            BigDecimal.ZERO,                                               // 최근 1년 손익률 (초기값)
                            BigDecimal.ZERO,                                               // MDD (초기값)
                            strategyEntity.getSmScore(),                                   // SM-Score
                            strategyEntity.getFollowersCount(),                            // 팔로워 수
                            null                                                           // 누적 수익률 리스트 (초기값)
                    );

                    // 최신 일간 통계 데이터 추가
                    DailyStatisticsEntity latestStatistics = latestStatisticsMap.get(strategyEntity.getStrategyId());
                    if (latestStatistics != null) {
                        dto.setCumulativeProfitLossRate(latestStatistics.getCumulativeProfitLossRate());
                        dto.setRecentOneYearReturn(latestStatistics.getRecentOneYearReturn());
                        dto.setMdd(latestStatistics.getMaxDrawdownRate());
                    }

                    // 누적 수익률 리스트 추가
                    List<Double> cumulativeProfitLossRates = cumulativeProfitLossRateMap.get(strategyEntity.getStrategyId());
                    dto.setCumulativeProfitLossRateList(cumulativeProfitLossRates);

                    return dto;
                }).collect(Collectors.toList());


        // 7. DTO 리스트를 페이지 객체로 변환
        Page<AdvancedSearchResultDto> dtoPage = new PageImpl<>(dtoList, pageable, traderStrategyPage.getTotalElements());

        // 8. 페이지 응답 생성 및 반환
        return createPageResponse(dtoPage);
    }

    /**
     * 2-4. 키워드로 전략명 필터링한 전략 목록을 반환(페이지네이션)
     *
     * @param keyword  검색 키워드
     * @param page     현재 페이지 번호
     * @param pageSize 페이지당 데이터 크기
     * @return 키워드로 필터링된 전략 목록과 페이징 정보를 포함한 Map 객체
     */
    @Transactional(readOnly = true)
    public Map<String, Object> getStrategyListByKeyword(String keyword, Integer page, Integer pageSize) {
        // 1. 페이지 요청 객체 생성
        Pageable pageable = PageRequest.of(page, pageSize);

        //TODO)isApproved = Y 설정
        //2. 키워드 검색으로 전략 페이지 가져오기 - isPosted = Y, isApproved = Y
        Page<StrategyEntity> findStrategyPage = strategyRepo.searchByKeyword(keyword, "Y", "N", pageable);

        //전략 페이지로 일간 데이터들 중 제일 최신값 가져오기
        // 3. 전략 ID 리스트 생성
        List<Long> strategyIds = findStrategyPage.stream()
                .map(StrategyEntity::getStrategyId)
                .collect(Collectors.toList());

        // 4. 각 전략의 최신 일간 통계 데이터 가져오기
        List<DailyStatisticsEntity> latestStatisticsList = dailyStatisticsRepository.findLatestStatisticsByStrategyIds(strategyIds);
        Map<Long, DailyStatisticsEntity> latestStatisticsMap = latestStatisticsList.stream()
                .collect(Collectors.toMap(
                        stat -> stat.getStrategyEntity().getStrategyId(),
                        stat -> stat
                ));

        // 5. 누적 수익률 데이터 가져오기 (날짜 오름차순)
        Map<Long, List<Double>> cumulativeProfitLossRateMap = strategyIds.stream()
                .collect(Collectors.toMap(
                        strategyId -> strategyId, // 전략 ID를 키로 사용
                        strategyId -> dailyStatisticsRepository.findCumulativeProfitLossRateByStrategyIdOrderByDate(strategyId) // 누적 수익률 리스트
                ));

        // 6. DTO 생성
        List<AdvancedSearchResultDto> dtoList = findStrategyPage.stream()
                .map(strategyEntity -> {
                    AdvancedSearchResultDto dto = new AdvancedSearchResultDto(
                            strategyEntity.getStrategyId(),                                // 전략 ID
                            strategyEntity.getTradingTypeEntity().getTradingTypeIcon(),    // 매매 유형 아이콘
                            strategyEntity.getTradingCycleEntity().getTradingCycleIcon(),  // 매매 주기 아이콘
                            strategyEntity.getStrategyIACEntities().stream()
                                    .map(iac -> iac.getInvestmentAssetClassesEntity().getInvestmentAssetClassesIcon())
                                    .collect(Collectors.toList()),                         // 투자 자산 분류 아이콘 리스트
                            strategyEntity.getStrategyTitle(),                             // 전략명
                            BigDecimal.ZERO,                                               // 누적 손익률 (초기값)
                            BigDecimal.ZERO,                                               // 최근 1년 손익률 (초기값)
                            BigDecimal.ZERO,                                               // MDD (초기값)
                            strategyEntity.getSmScore(),                                   // SM-Score
                            strategyEntity.getFollowersCount(),                            // 팔로워 수
                            null                                                           // 누적 수익률 리스트 (초기값)
                    );

                    // 최신 일간 통계 데이터 추가
                    DailyStatisticsEntity latestStatistics = latestStatisticsMap.get(strategyEntity.getStrategyId());
                    if (latestStatistics != null) {
                        dto.setCumulativeProfitLossRate(latestStatistics.getCumulativeProfitLossRate());
                        dto.setRecentOneYearReturn(latestStatistics.getRecentOneYearReturn());
                        dto.setMdd(latestStatistics.getMaxDrawdownRate());
                    }

                    // 누적 수익률 리스트 추가
                    List<Double> cumulativeProfitLossRates = cumulativeProfitLossRateMap.get(strategyEntity.getStrategyId());
                    dto.setCumulativeProfitLossRateList(cumulativeProfitLossRates);

                    return dto;
                }).collect(Collectors.toList());

        // 7. DTO 리스트를 페이지 객체로 변환
        Page<AdvancedSearchResultDto> dtoPage = new PageImpl<>(dtoList, pageable, findStrategyPage.getTotalElements());

        // 8. 페이지 응답 생성 및 반환
        return createPageResponse(dtoPage);
    }

    //3. 전략 상세
    /**
     * 3-1. 전략 상세페이지 기본정보 조회 메서드
     *
     * @return StrategyResponseDto - 전략 기본정보 DTO
     * TODO) 트레이더는 비공개한 자신의 전략상세를 볼 수 있다. 관리자는 모든 전략의 상세를 볼 수 있다. 유저는 공개만 볼 수 있다.
     *
     */
    @Transactional
    public StrategyResponseDto getStrategyDetails(Long id) {
        //id값으로 해당 전략 조회
        StrategyEntity strategyEntity = strategyRepo.findById(id).orElseThrow(() ->
                new NoSuchElementException());

        //기본정보 dto담기
        StrategyResponseDto responseDto = convertToStrategyDto(strategyEntity);

        //매매유형 dto담기
        responseDto.setTradingTypeName(strategyEntity.getTradingTypeEntity().getTradingTypeName());
        responseDto.setTradingTypeIcon(strategyEntity.getTradingTypeEntity().getTradingTypeIcon());

        //주기 dto 담기
        responseDto.setTradingCycleName(strategyEntity.getTradingCycleEntity().getTradingCycleName());
        responseDto.setTradingCycleIcon(strategyEntity.getTradingCycleEntity().getTradingCycleIcon());

        //투자자산 분류 dto 담기
        //전략 - 투자자산 분류 관계 테이블 조회
        List<StrategyIACEntity> strategyIACEntities = strategyIACRepository.findByStrategyEntity_StrategyId(strategyEntity.getStrategyId());

        //엔티티의 내용을 DTO에 담는다.
        List<StrategyIACResponseDto> strategyIACDtos = strategyIACEntities.stream()
                .map(iacDto -> new StrategyIACResponseDto(
                        iacDto.getInvestmentAssetClassesEntity().getInvestmentAssetClassesId(),                 // 투자자산 분류 ID
                        iacDto.getInvestmentAssetClassesEntity().getInvestmentAssetClassesName(),               // 투자자산 분류 이름
                        iacDto.getInvestmentAssetClassesEntity().getInvestmentAssetClassesIcon()                // 투자자산 분류 아이콘
                ))
                .collect(Collectors.toList());

        // 변환된 투자자산 분류 데이터를 ResponseDto에 추가
        responseDto.setStrategyIACEntities(strategyIACDtos);

        //작성자 정보 넣기
        memberRepository.findById(strategyEntity.getWriterId())
                .ifPresentOrElse(
                        memberEntity -> {
                            responseDto.setMemberId(memberEntity.getMemberId());
                            responseDto.setNickname(memberEntity.getNickname());
                            responseDto.setProfilePath(memberEntity.getProfilePath());
                        },
                        () -> {
                            responseDto.setMemberId(null);
                            responseDto.setNickname(null);
                            responseDto.setProfilePath(null);
                        }
                );

        // 최신 팔로워 수 조회
        Long followersCount = strategyRepo.findFollowersCountByStrategyId(id);
        responseDto.setFollowersCount(followersCount);

        // 제안서 정보
        strategyProposalService.getProposalByStrategyId(strategyEntity.getStrategyId())
                .ifPresentOrElse(
                        proposal -> {
                            responseDto.setStrategyProposalFileTitle(proposal.getFileTitle());
                            responseDto.setStrategyProposalLink(proposal.getFileLink());
                        },
                        () -> {
                            responseDto.setStrategyProposalFileTitle(null);
                            responseDto.setStrategyProposalLink(null);
                        }
                );

        return responseDto;
    }

    //4. 전략 삭제
    /**
     * 4-1. 전략을 삭제하는 메서드
     * 전략테이블에선 삭제가 되고 전략 이력 테이블에선 삭제 이력 데이터가 추가된다.
     * 관계테이블도 삭제가 되고 이력테이블에 삭제 이력이 추가된다.
     * <p>
     * 전략 이력 등록시작 -> 전략 관계 테이블 이력 등록 -> 전략 관계 테이블 삭제 -> 전략 삭제 -> 전략 이력 등록끝
     */
    @Transactional
    public void deleteStrategy(Long id, String adminId) {
        //작성자 있는지 확인
        MemberEntity memberEntity = memberRepository.findById(adminId)
                .orElseThrow(() -> new MemberNotFoundException("해당 회원이 존재하지 않습니다."));

        //1. 전략 이력 등록 시작
        //전략 이력 엔티티 생성
        StrategyHistoryEntity strategyHistoryEntity = new StrategyHistoryEntity();
        strategyHistoryEntity.setChangeStartDate(LocalDateTime.now());

        //1. 전략의 id를 검색해서 유무 판별
        StrategyEntity strategyEntity = strategyRepo.findById(id).orElseThrow(
                () -> new NoSuchElementException());

        //TODO) 메서드로 빼기
        //2. 해당 전략의 정보를 전략 이력엔티티에 담는다.
        strategyHistoryEntity.setStrategyId(strategyEntity.getStrategyId());
        strategyHistoryEntity.setTradingTypeId(strategyEntity.getTradingTypeEntity().getTradingTypeId());
        strategyHistoryEntity.setTradingCycle(strategyEntity.getTradingCycleEntity().getTradingCycleId());
        strategyHistoryEntity.setStrategyStatusCode(strategyEntity.getStrategyStatusCode());
        strategyHistoryEntity.setStrategyHistoryStatusCode("STRATEGY_STATUS_DELETED");
        strategyHistoryEntity.setMinInvestmentAmount(strategyEntity.getMinInvestmentAmount());
        strategyHistoryEntity.setStrategyTitle(strategyEntity.getStrategyTitle());
        strategyHistoryEntity.setWriterId(strategyEntity.getWriterId());
        strategyHistoryEntity.setIsPosted(strategyEntity.getIsPosted());
        strategyHistoryEntity.setIsApproved(strategyEntity.getIsApproved());
        strategyHistoryEntity.setWritedAt(strategyEntity.getWritedAt());
        strategyHistoryEntity.setStrategyOverview(strategyEntity.getStrategyOverview());
        strategyHistoryEntity.setUpdaterId(adminId);
        strategyHistoryEntity.setUpdatedAt(LocalDateTime.now());
        strategyHistoryEntity.setExitDate(strategyEntity.getExitDate());

        //3. 전략 관계 테이블 이력 등록
        List<StrategyIACEntity> strategyIACEntities = strategyEntity.getStrategyIACEntities();
        for(StrategyIACEntity strategyIACEntity : strategyIACEntities) {
            StrategyIACHistoryEntity strategyIACHistoryEntity = new StrategyIACHistoryEntity();
            strategyIACHistoryEntity.setStrategyId(strategyIACEntity.getStrategyEntity().getStrategyId());
            strategyIACHistoryEntity.setInvestmentAssetClassId(strategyIACEntity.getInvestmentAssetClassesEntity().getInvestmentAssetClassesId());
            strategyIACHistoryEntity.setWriterId(strategyIACEntity.getWritedBy());
            strategyIACHistoryEntity.setWritedAt(strategyIACEntity.getWritedAt());
            strategyIACHistoryEntity.setUpdaterId(strategyHistoryEntity.getUpdaterId());
            strategyIACHistoryEntity.setUpdatedAt(LocalDateTime.now());
            strategyIACHistoryEntity.setStatus("STRATEGYIAC_STATUS_DELETED");
            strategyIACHistoryRepository.save(strategyIACHistoryEntity);
        }

        //4. 전략 제안서가 있는 경우, 제안서 데이터 삭제 (sbwoo)
        if(strategyProposalService.getProposalByStrategyId(strategyEntity.getStrategyId()).isPresent()){
            strategyProposalService.deleteProposal(strategyEntity.getStrategyId(), strategyEntity.getWriterId());
        }

        //5. 실계좌 인증이 있는 경우, 실계좌 인증 데이터 삭제 (sbwoo)
        if(!liveAccountDataRepository.findAllByStrategy(strategyEntity).isEmpty()){
            liveAccountDataService.deleteAllLiveAccountData(strategyEntity.getStrategyId());
        }

        //6. 해당 전략을 삭제한다. - 관계 테이블도 함께 삭제됨
        strategyRepo.deleteById(strategyEntity.getStrategyId());

        //7. 전략 이력엔티티의 내용을 전략 이력 테이블에 저장한다.
        strategyHistoryEntity.setChangeEndDate(LocalDateTime.now());
        strategyHistoryRepo.save(strategyHistoryEntity);

    }

    //5. 전략 수정
    /**
     * 5-1. 전략 기본정보 수정하는 페이지를 보여주는 메서드
     *
     * 투자주기, 매매유형, 투자자산 분류, 전략 정보 보내기
     * TODO)운용상태 담기, 운용종료한 전략은 수정이 불가능하도록 설정
     *
     */
    @Transactional
    public Map<String, Object> getStrategyUpdateForm(Long id){
        //전략 정보 가져오기
        StrategyEntity strategyEntity = strategyRepo.findById(id).orElseThrow(() ->
                new NoSuchElementException());

        //운용상태 판별
        if (strategyEntity.getStrategyStatusCode().equals("STRATEGY_OPERATION_TERMINATED")){
            throw new StrategyTerminatedException("운용종료된 전략은 수정할 수 없습니다.");
        }

        //TradingType, InvestmentAssetClass 및 TradingCycle 데이터를 각각 DTO 리스트로 변환
        List<TradingTypeRegistrationDto> tradingTypeDtos = convertToTradingTypeDtos(tradingTypeRepository.findByIsActiveOrderByTradingTypeOrderAsc("Y"));
        List<InvestmentAssetClassesRegistrationDto> investmentAssetClassDtos = convertToInvestmentAssetClassDtos(investmentAssetClassesRepository.findByIsActiveOrderByOrderAsc("Y"));
        List<TradingCycleRegistrationDto> tradingCycleDtos = convertToTradingCycleDtos(tradingCycleRepository.findByIsActiveOrderByTradingCycleOrderAsc("Y"));

        // DTO 설정 및 반환
        StrategyRegistrationDto strategyRegistrationDto = new StrategyRegistrationDto();
        strategyRegistrationDto.setTradingTypeRegistrationDtoList(tradingTypeDtos);
        strategyRegistrationDto.setInvestmentAssetClassesRegistrationDtoList(investmentAssetClassDtos);
        strategyRegistrationDto.setTradingCycleRegistrationDtoList(tradingCycleDtos);

        //기본정보 dto담기
        StrategyResponseDto responseDto = convertToStrategyDto(strategyEntity);

        //매매유형 dto담기
        responseDto.setTradingTypeName(strategyEntity.getTradingTypeEntity().getTradingTypeName());
        responseDto.setTradingTypeIcon(strategyEntity.getTradingTypeEntity().getTradingTypeIcon());

        //주기 dto 담기
        responseDto.setTradingCycleName(strategyEntity.getTradingCycleEntity().getTradingCycleName());
        responseDto.setTradingCycleIcon(strategyEntity.getTradingCycleEntity().getTradingCycleIcon());

        //투자자산 분류 dto 담기
        //전략 - 투자자산 분류 관계 테이블 조회
        List<StrategyIACEntity> strategyIACEntities = strategyIACRepository.findByStrategyEntity_StrategyId(strategyEntity.getStrategyId());

        //엔티티의 내용을 DTO에 담는다.
        List<StrategyIACResponseDto> strategyIACDtos = strategyIACEntities.stream()
                .map(iacDto -> new StrategyIACResponseDto(
                        iacDto.getInvestmentAssetClassesEntity().getInvestmentAssetClassesId(),                 // 투자자산 분류 ID
                        iacDto.getInvestmentAssetClassesEntity().getInvestmentAssetClassesName(),               // 투자자산 분류 이름
                        iacDto.getInvestmentAssetClassesEntity().getInvestmentAssetClassesIcon()                // 투자자산 분류 아이콘
                ))
                .collect(Collectors.toList());

        // 변환된 투자자산 분류 데이터를 ResponseDto에 추가
        responseDto.setStrategyIACEntities(strategyIACDtos);

        //작성자 정보 넣기
        memberRepository.findById(strategyEntity.getWriterId())
                .ifPresentOrElse(
                        memberEntity -> {
                            responseDto.setMemberId(memberEntity.getMemberId());
                            responseDto.setNickname(memberEntity.getNickname());
                            responseDto.setProfilePath(memberEntity.getProfilePath());
                        },
                        () -> {
                            responseDto.setMemberId(null);
                            responseDto.setNickname(null);
                            responseDto.setProfilePath(null);
                        }
                );

        // 등록되어있는 제안서 정보
        strategyProposalService.getProposalByStrategyId(strategyEntity.getStrategyId())
                .ifPresentOrElse(
                        proposal -> {
                            responseDto.setStrategyProposalFileTitle(proposal.getFileTitle());
                            responseDto.setStrategyProposalLink(proposal.getFileLink());
                        },
                        () -> {
                            responseDto.setStrategyProposalFileTitle(null);
                            responseDto.setStrategyProposalLink(null);
                        }
                );

        Map<String, Object> responseMap = new HashMap<>();
        responseMap.put("Data", responseDto);
        responseMap.put("Requirements", strategyRegistrationDto);

        return responseMap;
    }

    /**
     * 5-2. 전략 기본정보를 수정하는 메서드
     *
     * @param strategyPayloadDto 전략 수정에 필요한 내용을 담은DTO
     * 전략 수정폼 -> 전략 수정 -> 전략 수정 요청
     * 전략 수정 이력 등록 시작 -> 전략 수정 -> 전략 관계 테이블 clear() ->  전략 관계 테이블 수정 이력 등록->
     * 전략 이력 등록 끝
     * 생성자는 안바뀌고 수정자는 현재 수정자로 바뀐다.
     */
    @Transactional
    public Map<String, Long> updateStrategy(String updaterId, Long strategyId, StrategyPayloadDto strategyPayloadDto) {
        //수정자 정보 확인
        MemberEntity memberEntity = memberRepository.findById(updaterId)
                .orElseThrow(() -> new MemberNotFoundException("존재하지 않는 회원입니다."));

        //1. 전략 수정 이력 등록 시작
        //전략 이력 엔티티 생성
        StrategyHistoryEntity strategyHistoryEntity = new StrategyHistoryEntity();
        strategyHistoryEntity.setChangeStartDate(LocalDateTime.now());

        //2. 전략의 id를 검색해서 유무 판별
        StrategyEntity strategyEntity = strategyRepo.findById(strategyId).orElseThrow(
                () -> new NoSuchElementException("해당 전략을 찾을 수 없습니다."));

        //2-1. 운용 종료된 전략은 수정불가
        if (strategyEntity.getStrategyStatusCode().equals("STRATEGY_OPERATION_TERMINATED")){
            throw new StrategyTerminatedException("운용종료된 전략은 수정할 수 없습니다.");
        }

        //3. payload의 id값으로 필요한 객체들을 찾아온다.
        //페이로드에서 가져온 매매유형 id로 해당 매매유형 엔티티가져오기
        TradingTypeEntity tradingTypeEntity = tradingTypeRepository.findById(strategyPayloadDto.getTradingTypeId())
                .orElseThrow(() -> new TradingTypeNotFoundException(strategyPayloadDto.getTradingTypeId()));
        //페이로드에서 가져온 주기 id로 해당 주기 엔티티 가져오기
        TradingCycleEntity tradingCycleEntity = tradingCycleRepository.findById(strategyPayloadDto.getTradingCycleId())
                .orElseThrow(() -> new TradingCycleNotFoundException(strategyPayloadDto.getTradingCycleId()));

        //4. 전략테이블의 데이터를 수정한다.(전략엔티티에 payload를 넣고 save)
        strategyEntity.setStrategyTitle(strategyPayloadDto.getStrategyTitle());
        strategyEntity.setTradingTypeEntity(tradingTypeEntity);
        strategyEntity.setTradingCycleEntity(tradingCycleEntity);
        strategyEntity.setMinInvestmentAmount(strategyPayloadDto.getMinInvestmentAmount());
        strategyEntity.setStrategyOverview(strategyPayloadDto.getStrategyOverview());
        strategyEntity.setIsPosted(strategyPayloadDto.getIsPosted());
        strategyEntity.setUpdaterId(updaterId);
        strategyEntity.setUpdatedAt(LocalDateTime.now());

        //변경된 값으로 전략 저장
        strategyRepo.save(strategyEntity);

        //5. 전략 - IAC 테이블 이력등록, 삭제
        //관계테이블 엔티티 리스트 가져오기
        List<StrategyIACEntity> relationList = strategyEntity.getStrategyIACEntities();

        //관계테이블 엔티티 리스트를 관계이력테이블에 저장한다.
        List<StrategyIACHistoryEntity> relationHistoryEntities = new ArrayList<>();
        for(StrategyIACEntity relation : relationList) {
            StrategyIACHistoryEntity strategyIACHistoryEntity = new StrategyIACHistoryEntity();
            strategyIACHistoryEntity.setStrategyId(relation.getStrategyEntity().getStrategyId());
            strategyIACHistoryEntity.setInvestmentAssetClassId(relation.getInvestmentAssetClassesEntity().getInvestmentAssetClassesId());
            strategyIACHistoryEntity.setWriterId(relation.getWritedBy());
            strategyIACHistoryEntity.setWritedAt(relation.getWritedAt());
            strategyIACHistoryEntity.setUpdaterId(relation.getStrategyEntity().getUpdaterId());
            strategyIACHistoryEntity.setUpdatedAt(LocalDateTime.now());
            strategyIACHistoryEntity.setStatus("STRATEGYIAC_STATUS_DELETED");

            relationHistoryEntities.add(strategyIACHistoryEntity);
        }
        strategyIACHistoryRepository.saveAll(relationHistoryEntities);

        //6. 관계테이블 clear()
        relationList.clear();

        //7. 변경된 투자자산 분류 관계테이블 데이터 입력
        //페이로드에서 투자자산 분류 id 가져오기
        List<Integer> newIacIdList = strategyPayloadDto.getInvestmentAssetClassesIdList();
        //해당되는 투자자산 분류 엔티티들 가져오기
        List<InvestmentAssetClassesEntity> newIacList = investmentAssetClassesRepository.findAllById(newIacIdList);

        //isActive 검증
        List<Integer> inactiveIacIds = newIacList.stream()
                .filter(iacEntity -> "N".equals(iacEntity.getIsActive()))
                .map(InvestmentAssetClassesEntity::getInvestmentAssetClassesId)
                .toList();
        if(!inactiveIacIds.isEmpty()) {
            throw new InvestmentAssetClassesNotActiveException("isActive가 'N'인 투자자산 분류가 포함되어 있습니다.");
        }

        //요청한 ID와 조회된 ID 비교 - 없는 투자자산 분류인지 검증
        Set<Integer> foundIds = newIacList.stream()
                .map(InvestmentAssetClassesEntity::getInvestmentAssetClassesId)
                .collect(Collectors.toSet());
        List<Integer> missingIds = newIacIdList.stream()
                .filter(newId -> !foundIds.contains(newId))
                .collect(Collectors.toList());
        if (!missingIds.isEmpty()) {
            throw new InvestmentAssetClassesNotFoundException("INVESTMENT_ASSET_CLASSES_NOT_EXIST");
        }

        //관계테이블 데이터 저장
        List<StrategyIACEntity> strategyIACEntityList = newIacList.stream().map(strategyIacEntity -> {
            StrategyIACEntity strategyIACEntity = new StrategyIACEntity();
            strategyIACEntity.setStrategyEntity(strategyEntity);
            strategyIACEntity.setInvestmentAssetClassesEntity(strategyIacEntity);
            strategyIACEntity.setWritedBy(strategyEntity.getWriterId()); //전략 생성자id
            strategyIACEntity.setWritedAt(strategyEntity.getWritedAt()); //전략 생성일시
            strategyIACEntity.setUpdatedBy(strategyEntity.getUpdaterId()); //전략 수정자id
            strategyIACEntity.setUpdatedAt(LocalDateTime.now());
            return strategyIACEntity;
        }).collect(Collectors.toList());

        strategyIACRepository.saveAll(strategyIACEntityList);

        //8. 투자자산 분류 관계테이블 생성 이력 추가
        //관계테이블 엔티티 리스트를 관계이력테이블에 저장한다.
        List<StrategyIACHistoryEntity> newRelationHistoryEntities = strategyIACEntityList.stream().map(newRelation -> {
            StrategyIACHistoryEntity newRelationHistoryEntity = new StrategyIACHistoryEntity();
            newRelationHistoryEntity.setStrategyId(newRelation.getStrategyEntity().getStrategyId());
            newRelationHistoryEntity.setInvestmentAssetClassId(newRelation.getInvestmentAssetClassesEntity().getInvestmentAssetClassesId());
            newRelationHistoryEntity.setWriterId(newRelation.getWritedBy());
            newRelationHistoryEntity.setWritedAt(newRelation.getWritedAt());
            newRelationHistoryEntity.setUpdaterId(newRelation.getUpdatedBy());
            newRelationHistoryEntity.setUpdatedAt(newRelation.getUpdatedAt());
            newRelationHistoryEntity.setStatus("STRATEGYIAC_STATUS_UPDATED");
            return newRelationHistoryEntity;
        }).collect(Collectors.toList());

        strategyIACHistoryRepository.saveAll(newRelationHistoryEntities);

        //9. 관계 이력 테이블에 데이터 추가
        strategyHistoryEntity.setStrategyId(strategyEntity.getStrategyId());
        strategyHistoryEntity.setTradingTypeId(strategyEntity.getTradingTypeEntity().getTradingTypeId());
        strategyHistoryEntity.setTradingCycle(strategyEntity.getTradingCycleEntity().getTradingCycleId());
        strategyHistoryEntity.setStrategyStatusCode(strategyEntity.getStrategyStatusCode());
        strategyHistoryEntity.setStrategyHistoryStatusCode("STRATEGY_STATUS_UPDATED");
        strategyHistoryEntity.setMinInvestmentAmount(strategyEntity.getMinInvestmentAmount());
        strategyHistoryEntity.setStrategyTitle(strategyEntity.getStrategyTitle());
        strategyHistoryEntity.setWriterId(strategyEntity.getWriterId());
        strategyHistoryEntity.setIsPosted(strategyEntity.getIsPosted());
        strategyHistoryEntity.setIsApproved(strategyEntity.getIsApproved());
        strategyHistoryEntity.setWritedAt(strategyEntity.getWritedAt());
        strategyHistoryEntity.setStrategyOverview(strategyEntity.getStrategyOverview());
        strategyHistoryEntity.setUpdaterId(strategyEntity.getUpdaterId());
        strategyHistoryEntity.setUpdatedAt(strategyEntity.getUpdatedAt());
        strategyHistoryEntity.setExitDate(strategyEntity.getExitDate());

        strategyHistoryEntity.setChangeEndDate(LocalDateTime.now());
        strategyHistoryRepo.save(strategyHistoryEntity);

        // 10. 제안서 수정 (sbwoo)
        // strategyPayloadDto.ProposalLink(이하 link)이 null이 아니고, 링크의 변화가 있다면 제안서 등록
        if (strategyPayloadDto.getStrategyProposalLink() != null) {

            // 파일이 업로드 되어 있는 링크라면
            if (fileService.getFileMetadataByFilePath(strategyPayloadDto.getStrategyProposalLink()) != null) {

                Optional<StrategyProposalEntity> existingProposal = strategyProposalRepository.findByStrategy(strategyEntity);

                // strategyProposal이 있으면 수정
                if (existingProposal.isPresent()) {
                    String existingFileLink = existingProposal.get().getFileLink();

                    // 기존 파일 링크와 같으면 수정하지 않음
                    if (!existingFileLink.equals(strategyPayloadDto.getStrategyProposalLink())) {
                        strategyProposalService.modifyProposal(strategyPayloadDto.getStrategyProposalLink(), strategyEntity.getWriterId(), strategyEntity.getStrategyId());
                    }
                } else {
                    // 없으면 새로 등록
                    strategyProposalService.uploadProposal(strategyPayloadDto.getStrategyProposalLink(), strategyEntity.getWriterId(), strategyEntity.getStrategyId());
                }
            } else { // 잘못된 링크를 보내주면 에러 메시지
                throw new FileMetadataNotFoundException("The provided file link is invalid or does not exist : " + strategyPayloadDto.getStrategyProposalLink());
            }

        } else { // link 로 null 값이 들어오면,
            // 기존 strategyProposal이 있으면, strategyProposal 삭제
            if(strategyProposalRepository.findByStrategy(strategyEntity).isPresent()){
                strategyProposalService.deleteProposal(strategyEntity.getStrategyId(), strategyEntity.getWriterId());
            }
            // 기존 strategyProposal도 없으면 아무일 없음
        }

        // 11. 응답
        Map<String, Long> responseMap = new HashMap<>();
        responseMap.put("Strategy_Id", strategyEntity.getStrategyId());
        return responseMap;
    }

    //6. 전략 종료
    /**
     * 6. 전략을 운용 종료하는 메서드
     *
     * @Param strategyId 해당 전략 id
     * 1) 전략 status code 가 STRATEGY_OPERATION_TERMINATED로 변경되고 운용 종료일에 종료 일시를 기록한다.
     * 2) 전략 내역에 운용 종료 로그를 기록한다.
     *
     */
    public Map<String, Long> terminateStrategy(Long strategyId, String adminId) {
        MemberEntity admin = memberRepository.findById(adminId)
                .orElseThrow(() -> new NoSuchElementException("해당 id의 관리자가 존재하지 않습니다."));

        //1.전략 수정
        //id 값으로 해당 전략엔티티를 가져온다.
        StrategyEntity strategyEntity = strategyRepo.findById(strategyId).orElseThrow(() ->
                new NoSuchElementException("종료하려는 전략이 존재하지 않습니다."));

        //만약 운용종료상태이면 이미 종료되었다면 예외 반환
        if(strategyEntity.getStrategyStatusCode().equals("STRATEGY_OPERATION_TERMINATED")) {
            throw new StrategyAlreadyTerminatedException("전략이 이미 운용종료된 상태입니다.");
        }

        //수정시작일시 설정
        LocalDateTime changeStartDatetime = LocalDateTime.now();

        //운용종료 상태코드, 운용종료일시 설정
        strategyEntity.setStrategyStatusCode("STRATEGY_OPERATION_TERMINATED");
        strategyEntity.setExitDate(LocalDateTime.now());
        //수정자, 수정일시 설정
        strategyEntity.setUpdaterId(admin.getMemberId());
        strategyEntity.setUpdatedAt(LocalDateTime.now());
        //저장
        strategyRepo.save(strategyEntity);

        //2. 전략 수정 이력
        StrategyHistoryEntity strategyHistoryEntity = new StrategyHistoryEntity(strategyEntity, "STRATEGY_STATUS_TERMINATED", changeStartDatetime);
        strategyHistoryRepo.save(strategyHistoryEntity);

        //3. 반환값 생성
        Map<String, Long> responseMap = new HashMap<>();
        responseMap.put("Strategy_Id", strategyEntity.getStrategyId());
        return responseMap;
    }

    //7. 전략 승인 요청
    /**
     * 7. 전략 승인을 요청하는 메서드
     *
     * @Param strategyId 해당 전략 id, applicantId 요청자의 id
     * 해당전략 id로 엔티티를 가져오고 등록일 부터 일일 데이터 갯수가 3개인지, isApproved=N인지 판별
     * 이후 전략 승인 요청 목록에 엔티티 생성해서 등록, 전략 엔티티의 is_Approved = P로 변경
     */
    @Transactional
    public Map<String, Long> approvalRequest(Long strategyId, String applicantId){
        //승인 요청자 정보 가져오기
        MemberEntity applicantEntity = memberRepository.findById(applicantId).orElseThrow(
                () -> new NoSuchElementException("해당 트레이더를 찾을 수 없습니다.")
        );

        //승인 요청할 전략 정보 가져오기
        StrategyEntity strategyEntity = strategyRepo.findById(strategyId).orElseThrow(
                () -> new NoSuchElementException("해당 전략을 찾을 수 없습니다."));

        //전략 등록일을 가져와서 이후 일일 거래 데이터 3개 이상이면 진행
        //3개 미만이면 예외를 던진다.
        LocalDateTime createDatetime = strategyEntity.getWritedAt();
        LocalDate createDate = createDatetime.toLocalDate();
        if(dailyStatisticsRepository.countByDateBetween(createDate, LocalDate.now()) < 3){
            throw new DailyDataNotEnoughException("일일 거래 데이터가 3개 이상인 경우에만 승인 요청을 보낼 수 있습니다.");
        }

        //이미 승인받은 전략은 승인요청을 보낼 수 없다.
        if(strategyEntity.getIsApproved().equals("Y")){
            throw new StrategyAlreadyApprovedException("이미 승인받은 전략입니다.");
        }

        //승인 요청중인 전략은 승인요청을 보낼 수 없다.
        if(strategyEntity.getIsApproved().equals("P")){
            throw new StrategyAlreadyApprovedException("승인 요청중인 전략입니다.");
        }

        //새 요청 엔티티 생성
        StrategyApprovalRequestsEntity approvalRequestsEntity = new StrategyApprovalRequestsEntity();

        //요청 엔티티에 요청 정보 넣기
        approvalRequestsEntity.setRequestDatetime(LocalDateTime.now());
        approvalRequestsEntity.setIsApproved("P"); //승인여부 결정안됐으니 P 설정
        approvalRequestsEntity.setStrategy(strategyEntity);
        approvalRequestsEntity.setIsPosted(strategyEntity.getIsPosted());
        approvalRequestsEntity.setApplicant(applicantEntity);

        //요청 엔티티 저장, 해당 id 값 받기
        StrategyApprovalRequestsEntity savedRequest = strategyApprovalRequestsRepository.save(approvalRequestsEntity);

        //해당 전략의 is_Approved = P로 변경
        LocalDateTime changeStartDatetime = LocalDateTime.now(); //변경시작시간
        strategyEntity.setIsApproved("P");
        strategyEntity.setUpdaterId(applicantEntity.getMemberId());
        strategyEntity.setUpdatedAt(LocalDateTime.now());
        strategyRepo.save(strategyEntity);

        //전략 이력에 P변경 내역 넣기
        StrategyHistoryEntity changedHistory = new StrategyHistoryEntity(strategyEntity, "STRATEGY_STATUS_UPDATED", changeStartDatetime);
        strategyHistoryRepo.save(changedHistory);

        //전략 Id값, 요청 Id값 반환
        Map<String, Long> responseMap = new HashMap<>();
        responseMap.put("Strategy_Id", strategyEntity.getStrategyId());
        responseMap.put("request_Id", savedRequest.getStrategyApprovalRequestsId());
        return responseMap;
    }

    /**
     * 7-1. 해당 전략의 승인 요청 데이터를 가져오는 메서드
     *
     * @Param strategyId 해당 전략 id
     * 전략 승인 요청 목록에서 해당 전략 id의 데이터를 가져와 보여줌.(is_Approved = N 인 것만)
     */
    @Transactional
    public Map<String, Object> findRequestByStrategyId(Long strategyId){
        //전략 id로 해당되는 요청 가져오기 - isApproved = N인것중 제일 최신것만 가져옴
        StrategyApprovalRequestsEntity approvalRequest = strategyApprovalRequestsRepository.findLatestRejectedRequestByStrategyId(strategyId)
                .orElseThrow(() -> new NoSuchElementException());

        RejectionRequestResponseDto rejectionDto = new RejectionRequestResponseDto();
        rejectionDto.setStrategyApprovalRequestId(approvalRequest.getStrategyApprovalRequestsId());
        rejectionDto.setRequestDatetime(approvalRequest.getRequestDatetime());
        rejectionDto.setIsApproved(approvalRequest.getIsApproved());
        rejectionDto.setStrategyId(approvalRequest.getStrategy().getStrategyId());
        rejectionDto.setIsPosted(approvalRequest.getIsPosted());
        rejectionDto.setApplicantId(approvalRequest.getApplicant().getMemberId());
        rejectionDto.setManagerNickname(approvalRequest.getAdmin().getNickname());
        rejectionDto.setProfileImg(approvalRequest.getAdmin().getFileId());
        rejectionDto.setRejectionReason(approvalRequest.getRejectionReason());
        rejectionDto.setRejectionDatetime(approvalRequest.getRejectionDatetime());

        Map<String, Object> responseMap = new HashMap<>();
        responseMap.put("data", rejectionDto);
        return responseMap;
    }

    // 8. 해당 전략의 팔로워수 증가
    /**
     * 특정 전략과 관련된 Strategy의 FollowersCount를 각각 1씩 증가시킵니다.
     *
     * @param strategyId FollowersCount를 증가시킬 전략의 ID
     */
    @Transactional
    public void increaseFollowersCount(Long strategyId) {
        // 1. StrategyEntity의 FollowersCount 증가
        StrategyEntity strategy = strategyRepo.findById(strategyId)
                .orElseThrow(() -> new IllegalArgumentException("해당 ID를 가진 전략이 존재하지 않습니다: " + strategyId));
        strategy.setFollowersCount(strategy.getFollowersCount() + 1);

        // 3. 변경 사항 저장
        strategyRepo.save(strategy); // StrategyEntity 저장
    }

<<<<<<< HEAD
    /**
     * 회원 탈퇴 시 전략과 전략에 관련된 데이터 모두 삭제하는 메소드
     * 관련 데이터 : 전략이력, 전략제안서, 실계좌인증, 전략승인요청, 관계테이블이력, 일간통계, 월간통계, 관심전략, 상담, 리뷰
     */
    @Transactional
    public void deleteStrategyForWithdrawal(StrategyEntity strategy) {
        Long strategyId = strategy.getStrategyId();

        // TODO) 전략 ID로 등록된 리뷰를 모두 삭제한다.

        strategyHistoryRepo.deleteAllByStrategyId(strategyId);  // 전략이력 삭제 [X]
        if(strategyProposalService.getProposalByStrategyId(strategy.getStrategyId()).isPresent()){  // 전략제안서 삭제
            strategyProposalService.deleteProposal(strategy.getStrategyId(), strategy.getWriterId());
        }
        if(!liveAccountDataRepository.findAllByStrategy(strategy).isEmpty()){  // 실계좌인증 삭제
            liveAccountDataService.deleteAllLiveAccountData(strategy.getStrategyId());
        }
        strategyApprovalRequestsRepository.deleteAllByStrategy(strategy);  // 전략승인요청 삭제
        monthlyStatisticsRepository.deleteByStrategyEntity(strategy);  // 월간통계 삭제 [X]
        dailyStatisticsRepository.deleteAllByStrategyEntity(strategy);  // 일간통계 삭제 [X]
        followingStrategyRepository.deleteAllByStrategy(strategy);  // 관심전략 삭제 [X]
        consultationRepository.deleteAllByStrategy(strategy);  // 상담 삭제 [X]
        strategyIACHistoryRepository.deleteAllByStrategyId(strategyId);  // 관계테이블이력 삭제 [X]
        strategyIACRepository.deleteAllByStrategyEntity(strategy);  // 관계테이블 삭제 [X]

        strategyRepo.delete(strategy);  // 전략 삭제 [X]
=======
    // 9. 전략 상세 차트 옵션 2개 조회
    /**
     * 특정 전략 ID에 대한 선택된 데이터 옵션을 날짜순으로 조회
     *
     * @param strategyId 전략 ID
     * @param option1 첫 번째 데이터 옵션 (예: "referencePrice", "balance" 등)
     * @param option2 두 번째 데이터 옵션 (예: "dailyProfitLoss", "cumulativeProfitLoss" 등)
     * @return DailyStatisticsChartResponseDto (전략 차트 데이터와 타임스탬프)
     */
    public DailyStatisticsChartResponseDto getStrategyChartDetails(Long strategyId, String option1, String option2) {
        // Repository에서 데이터를 조회하여 Map 형태로 반환
        Map<String, List<?>> chartData = strategyRepo.findChartDataByOptions(strategyId, option1, option2);

        // 반환된 데이터가 null 또는 비어 있을 경우 예외 처리
        if (chartData == null || chartData.isEmpty()) {
            throw new IllegalArgumentException("요청하신 데이터가 존재하지 않습니다. 전략 ID: " + strategyId);
        }

        // 현재 UTC 시간 추가
        String timestamp = Instant.now().toString();

        // DTO 생성 및 반환
        return new DailyStatisticsChartResponseDto(chartData, timestamp);
>>>>>>> 46778694
    }
}<|MERGE_RESOLUTION|>--- conflicted
+++ resolved
@@ -1147,7 +1147,31 @@
         strategyRepo.save(strategy); // StrategyEntity 저장
     }
 
-<<<<<<< HEAD
+    // 9. 전략 상세 차트 옵션 2개 조회
+    /**
+     * 특정 전략 ID에 대한 선택된 데이터 옵션을 날짜순으로 조회
+     *
+     * @param strategyId 전략 ID
+     * @param option1 첫 번째 데이터 옵션 (예: "referencePrice", "balance" 등)
+     * @param option2 두 번째 데이터 옵션 (예: "dailyProfitLoss", "cumulativeProfitLoss" 등)
+     * @return DailyStatisticsChartResponseDto (전략 차트 데이터와 타임스탬프)
+     */
+    public DailyStatisticsChartResponseDto getStrategyChartDetails(Long strategyId, String option1, String option2) {
+        // Repository에서 데이터를 조회하여 Map 형태로 반환
+        Map<String, List<?>> chartData = strategyRepo.findChartDataByOptions(strategyId, option1, option2);
+
+        // 반환된 데이터가 null 또는 비어 있을 경우 예외 처리
+        if (chartData == null || chartData.isEmpty()) {
+            throw new IllegalArgumentException("요청하신 데이터가 존재하지 않습니다. 전략 ID: " + strategyId);
+        }
+
+        // 현재 UTC 시간 추가
+        String timestamp = Instant.now().toString();
+
+        // DTO 생성 및 반환
+        return new DailyStatisticsChartResponseDto(chartData, timestamp);
+    }
+
     /**
      * 회원 탈퇴 시 전략과 전략에 관련된 데이터 모두 삭제하는 메소드
      * 관련 데이터 : 전략이력, 전략제안서, 실계좌인증, 전략승인요청, 관계테이블이력, 일간통계, 월간통계, 관심전략, 상담, 리뷰
@@ -1174,30 +1198,5 @@
         strategyIACRepository.deleteAllByStrategyEntity(strategy);  // 관계테이블 삭제 [X]
 
         strategyRepo.delete(strategy);  // 전략 삭제 [X]
-=======
-    // 9. 전략 상세 차트 옵션 2개 조회
-    /**
-     * 특정 전략 ID에 대한 선택된 데이터 옵션을 날짜순으로 조회
-     *
-     * @param strategyId 전략 ID
-     * @param option1 첫 번째 데이터 옵션 (예: "referencePrice", "balance" 등)
-     * @param option2 두 번째 데이터 옵션 (예: "dailyProfitLoss", "cumulativeProfitLoss" 등)
-     * @return DailyStatisticsChartResponseDto (전략 차트 데이터와 타임스탬프)
-     */
-    public DailyStatisticsChartResponseDto getStrategyChartDetails(Long strategyId, String option1, String option2) {
-        // Repository에서 데이터를 조회하여 Map 형태로 반환
-        Map<String, List<?>> chartData = strategyRepo.findChartDataByOptions(strategyId, option1, option2);
-
-        // 반환된 데이터가 null 또는 비어 있을 경우 예외 처리
-        if (chartData == null || chartData.isEmpty()) {
-            throw new IllegalArgumentException("요청하신 데이터가 존재하지 않습니다. 전략 ID: " + strategyId);
-        }
-
-        // 현재 UTC 시간 추가
-        String timestamp = Instant.now().toString();
-
-        // DTO 생성 및 반환
-        return new DailyStatisticsChartResponseDto(chartData, timestamp);
->>>>>>> 46778694
     }
 }