package com.sysmatic2.finalbe.strategy.service;

<<<<<<< HEAD
import com.sysmatic2.finalbe.admin.dto.TradingCycleRegistrationDto;
import com.sysmatic2.finalbe.admin.entity.TradingCycleEntity;
import com.sysmatic2.finalbe.admin.repository.TradingCycleRepository;
import com.sysmatic2.finalbe.exception.TradingCycleNotFoundException;
import com.sysmatic2.finalbe.exception.TradingTypeNotFoundException;
import com.sysmatic2.finalbe.admin.dto.InvestmentAssetClassesRegistrationDto;
import com.sysmatic2.finalbe.strategy.dto.StrategyIACResponseDto;
import com.sysmatic2.finalbe.strategy.dto.StrategyPayloadDto;
import com.sysmatic2.finalbe.strategy.dto.StrategyRegistrationDto;
import com.sysmatic2.finalbe.admin.dto.TradingTypeRegistrationDto;
import com.sysmatic2.finalbe.admin.entity.InvestmentAssetClassesEntity;
import com.sysmatic2.finalbe.strategy.dto.StrategyResponseDto;
import com.sysmatic2.finalbe.strategy.entity.StrategyEntity;
import com.sysmatic2.finalbe.admin.entity.TradingTypeEntity;
import com.sysmatic2.finalbe.admin.repository.InvestmentAssetClassesRepository;
import com.sysmatic2.finalbe.strategy.entity.StrategyIACEntity;
import com.sysmatic2.finalbe.strategy.repository.StrategyIACRepository;
import com.sysmatic2.finalbe.strategy.repository.StrategyRepository;
import com.sysmatic2.finalbe.strategy.repository.StrategyStandardCodeRepository;
import com.sysmatic2.finalbe.admin.repository.TradingTypeRepository;
=======
import com.sysmatic2.finalbe.StandardCodeEntity;
import com.sysmatic2.finalbe.exception.TradingTypeNotFoundException;
import com.sysmatic2.finalbe.strategy.dto.InvestmentAssetClassesRegistrationDto;
import com.sysmatic2.finalbe.strategy.dto.StrategyPayloadDto;
import com.sysmatic2.finalbe.strategy.dto.StrategyRegistrationDto;
import com.sysmatic2.finalbe.strategy.dto.TradingTypeRegistrationDto;
import com.sysmatic2.finalbe.strategy.entity.InvestmentAssetClassesEntity;
import com.sysmatic2.finalbe.strategy.entity.StrategyEntity;
import com.sysmatic2.finalbe.strategy.entity.TradingTypeEntity;
import com.sysmatic2.finalbe.strategy.repository.InvestmentAssetClassesRepository;
import com.sysmatic2.finalbe.strategy.repository.StrategyRepository;
import com.sysmatic2.finalbe.strategy.repository.StrategyStandardCodeRepository;
import com.sysmatic2.finalbe.strategy.repository.TradingTypeRepository;
>>>>>>> b8631bb6
import lombok.RequiredArgsConstructor;
import org.springframework.stereotype.Service;
import org.springframework.transaction.annotation.Transactional;

<<<<<<< HEAD
import java.time.Instant;
import java.time.LocalDateTime;
import java.util.List;
import java.util.NoSuchElementException;
import java.util.stream.Collectors;
=======
import java.util.List;
import java.util.NoSuchElementException;
>>>>>>> b8631bb6

import static com.sysmatic2.finalbe.util.DtoEntityConversionUtils.*;

@Service
@RequiredArgsConstructor
public class StrategyService {
<<<<<<< HEAD

    private final StrategyRepository strategyRepo;
    private final InvestmentAssetClassesRepository iacRepo;
    private final TradingTypeRepository ttRepo;
    private final TradingCycleRepository tcRepo;
    private final StrategyIACRepository strategyIACRepository;
    private final TradingCycleRepository tradingCycleRepository;

    /**
     * 1. 전략을 생성하는 Service
     */
    @Transactional
    public void register(StrategyPayloadDto strategyPayloadDto) throws Exception {
        //TODO) 트레이더 판별

        //전략 엔티티 생성
        StrategyEntity strategyEntity = new StrategyEntity();

        //페이로드에서 가져온 매매유형 id로 해당 매매유형 엔티티가져오기
        TradingTypeEntity ttEntity = ttRepo.findById(strategyPayloadDto.getTradingTypeId())
                .orElseThrow(() -> new TradingTypeNotFoundException(strategyPayloadDto.getTradingTypeId()));
        //페이로드에서 가져온 투자자산분류 id로 해당 투자자산 분류 엔티티들 가져오기
        List<Integer> iacIds = strategyPayloadDto.getInvestmentAssetClassesIdList();
        List<InvestmentAssetClassesEntity> iacEntities = iacRepo.findAllById(iacIds);
        //페이로드에서 가져온 주기 id로 해당 주기 엔티티 가져오기
        TradingCycleEntity tradingCycleEntity = tradingCycleRepository.findById(strategyPayloadDto.getTradingCycleId())
                .orElseThrow(() -> new TradingCycleNotFoundException(strategyPayloadDto.getTradingCycleId()));

        //payload내용을 엔티티에 담기
        strategyEntity.setStrategyTitle(strategyPayloadDto.getStrategyTitle());
        strategyEntity.setTradingTypeEntity(ttEntity);
        strategyEntity.setTradingCycleEntity(tradingCycleEntity);
        strategyEntity.setMinInvestmentAmount(strategyPayloadDto.getMinInvestmentAmount());
        strategyEntity.setStrategyOverview(strategyPayloadDto.getStrategyOverview());
        strategyEntity.setIsPosted(strategyPayloadDto.getIsPosted());

        //전략 상태 공통코드
        strategyEntity.setStrategyStatusCode("STRATEGY_STATUS_UNDER_MANAGEMENT");

        //TODO) 작성자 설정
        strategyEntity.setWriterId("101");

        //save() - 저장후 저장한 엔티티 바로 가져옴
        StrategyEntity createdEntity = strategyRepo.save(strategyEntity);

        //전략 - 투자자산 분류 관계 데이터 생성
        //투자자산 분류 리스트 for문 돌리기
        for(int i = 0; i < iacEntities.size(); i++) {
            //전략 엔티티 생성 및 관계엔티티에 넣기
            StrategyIACEntity strategyIACEntity = new StrategyIACEntity();
            strategyIACEntity.setStrategyEntity(createdEntity);
            strategyIACEntity.setInvestmentAssetClassesEntity(iacEntities.get(i));

            //TODO) 작성자 설정
            strategyIACEntity.setWritedBy("101");
            strategyIACEntity.setWritedAt(LocalDateTime.now());

            strategyIACRepository.save(strategyIACEntity);
        }
    }

    /**
     * 사용자 전략 등록 폼에 필요한 정보를 제공하는 메서드.
     *
     * @return StrategyRegistrationDto 전략 등록에 필요한 DTO
     */
    @Transactional
    public StrategyRegistrationDto getStrategyRegistrationForm() {
        // TradingType, InvestmentAssetClass 및 TradingCycle 데이터를 각각 DTO 리스트로 변환
        List<TradingTypeRegistrationDto> tradingTypeDtos = convertToTradingTypeDtos(ttRepo.findByIsActiveOrderByTradingTypeOrderAsc("Y"));
        List<InvestmentAssetClassesRegistrationDto> investmentAssetClassDtos = convertToInvestmentAssetClassDtos(iacRepo.findByIsActiveOrderByOrderAsc("Y"));
        List<TradingCycleRegistrationDto> tradingCycleDtos = convertToTradingCycleDtos(tcRepo.findByIsActiveOrderByTradingCycleOrderAsc("Y"));

        // DTO 설정 및 반환
        StrategyRegistrationDto strategyRegistrationDto = new StrategyRegistrationDto();
        strategyRegistrationDto.setTradingTypeRegistrationDtoList(tradingTypeDtos);
        strategyRegistrationDto.setInvestmentAssetClassesRegistrationDtoList(investmentAssetClassDtos);
        strategyRegistrationDto.setTradingCycleRegistrationDtoList(tradingCycleDtos); // 매매주기 데이터 설정

        return strategyRegistrationDto;
    }

    /**
     * 3. 전략 상세페이지 기본정보 조회 메서드
     * @return StrategyResponseDto - 전략 기본정보 DTO
     * TODO) 트레이더는 비공개한 자신의 전략상세를 볼 수 있다. 관리자는 모든 전략의 상세를 볼 수 있다. 유저는 공개만 볼 수 있다.
     */
    @Transactional
    public StrategyResponseDto getStrategyDetails(Long id){
        //id값으로 해당 전략 조회
        StrategyEntity strategyEntity = strategyRepo.findById(id).orElseThrow(() ->
                new NoSuchElementException());

        //기본정보 dto담기
        StrategyResponseDto responseDto = convertToStrategyDto(strategyEntity);

        //매매유형 dto담기
        responseDto.setTradingTypeName(strategyEntity.getTradingTypeEntity().getTradingTypeName());
        responseDto.setTradingTypeIcon(strategyEntity.getTradingTypeEntity().getTradingTypeIcon());

        //주기 dto 담기
        responseDto.setTradingCycleName(strategyEntity.getTradingCycleEntity().getTradingCycleName());
        responseDto.setTradingCycleIcon(strategyEntity.getTradingCycleEntity().getTradingCycleIcon());

        //투자자산 분류 dto 담기
        //전략 - 투자자산 분류 관계 테이블 조회
        List<StrategyIACEntity> strategyIACEntities = strategyIACRepository.findByStrategyEntity_StrategyId(strategyEntity.getStrategyId());

        //엔티티의 내용을 DTO에 담는다.
        List<StrategyIACResponseDto> strategyIACDtos = strategyIACEntities.stream()
                .map(iacDto -> new StrategyIACResponseDto(
                        iacDto.getInvestmentAssetClassesEntity().getInvestmentAssetClassesId(),                 // 투자자산 분류 ID
                        iacDto.getInvestmentAssetClassesEntity().getInvestmentAssetClassesName(),               // 투자자산 분류 이름
                        iacDto.getInvestmentAssetClassesEntity().getInvestmentAssetClassesIcon()                // 투자자산 분류 아이콘
                ))
                .collect(Collectors.toList());

        // 변환된 투자자산 분류 데이터를 ResponseDto에 추가
        responseDto.setStrategyIACEntities(strategyIACDtos);

        return responseDto;
    }

    /**
     * 4. 전략을 삭제하는 메서드
     */
//    @Transactional
//    public void deleteStrategy(Long id){
//
//    }


    /**
     * 5. 전략을 수정하는 메서드
     *
     * @return StrategyPayloadDto 전략 수정에 필요한 DTO
     */
=======
>>>>>>> b8631bb6

    private final StrategyRepository strategyRepo;
    private final InvestmentAssetClassesRepository iacRepo;
    private final TradingTypeRepository ttRepo;
    private final StrategyStandardCodeRepository standardCodeRepository;

    //1. 전략 생성
    @Transactional
    public void register(StrategyPayloadDto strategyPayloadDto) throws Exception {
        //TODO) 트레이더 판별

        //전략 엔티티 생성
        StrategyEntity strategyEntity = new StrategyEntity();

        //페이로드에서 가져온 매매유형 id로 해당 매매유형 엔티티가져오기
        TradingTypeEntity ttEntity = ttRepo.findById(strategyPayloadDto.getTradingTypeId())
                .orElseThrow(() -> new TradingTypeNotFoundException(strategyPayloadDto.getTradingTypeId()));
        //페이로드에서 가져온 투자자산분류 id로 해당 투자자산 분류 엔티티들 가져오기
        List<Integer> iacIds = strategyPayloadDto.getInvestmentAssetClassesIdList();
        List<InvestmentAssetClassesEntity> iacEntities = iacRepo.findAllById(iacIds);
        //페이로드에서 가져온 공통코드 id로 해당 공통코드 엔티티 가져오기
        StandardCodeEntity tradingCycleCode = standardCodeRepository.findById(strategyPayloadDto.getTradingCycleCode())
                .orElseThrow(() -> new NoSuchElementException());

        //payload내용을 엔티티에 담기
        strategyEntity.setStrategyTitle(strategyPayloadDto.getStrategyTitle());
        strategyEntity.setTradingTypeEntity(ttEntity);
        strategyEntity.setTradingCycleCode(tradingCycleCode.getCode());
        strategyEntity.setMinInvestmentAmount(strategyPayloadDto.getMinInvestmentAmount());
        strategyEntity.setStrategyOverview(strategyPayloadDto.getStrategyOverview());
        strategyEntity.setIsPosted(strategyPayloadDto.getIsPosted());

        //전략 상태 공통코드
        StandardCodeEntity strategyStatusCode = standardCodeRepository.findById("STRATEGY_STATUS_UNDER_MANAGEMENT")
                .orElseThrow(()-> new NoSuchElementException("STANDARD_CODE_NOT_EXIST"));
        strategyEntity.setStrategyStatusCode(strategyStatusCode.getCode());

        //TODO) 작성자 설정
        strategyEntity.setWriterId(101L);


        //save()
        strategyRepo.save(strategyEntity);

        //생성한 전략 객체아이디 가져오기
        //전략 객체가져오기
        //전략 - 투자자산 분류 관계 테이블 엔티티 생성
        //관계 테이블 엔티티에 값 넣기
        //save()


    }

    /**
     2. 사용자 전략 등록 폼에 필요한 정보를 제공하는 메서드
     * @return StrategyRegistrationDto 전략 등록에 필요한 DTO
     */
    @Transactional
    public StrategyRegistrationDto getStrategyRegistrationForm() {
        // TradingType 및 InvestmentAssetClass 데이터를 각각 DTO 리스트로 변환
        List<TradingTypeRegistrationDto> tradingTypeDtos = convertToTradingTypeDtos(ttRepo.findByIsActiveOrderByTradingTypeOrderAsc("Y"));
        List<InvestmentAssetClassesRegistrationDto> investmentAssetClassDtos = convertToInvestmentAssetClassDtos(iacRepo.findByIsActiveOrderByOrderAsc("Y"));

        // DTO 설정 및 반환
        StrategyRegistrationDto strategyRegistrationDto = new StrategyRegistrationDto();
        strategyRegistrationDto.setTradingTypeRegistrationDtoList(tradingTypeDtos);
        strategyRegistrationDto.setInvestmentAssetClassesRegistrationDtoList(investmentAssetClassDtos);

        return strategyRegistrationDto;
    }
}

//이미지 링크는 이미지 링크+{imageId}의 형태라서 imageId만 DB에 저장<|MERGE_RESOLUTION|>--- conflicted
+++ resolved
@@ -1,27 +1,5 @@
 package com.sysmatic2.finalbe.strategy.service;
 
-<<<<<<< HEAD
-import com.sysmatic2.finalbe.admin.dto.TradingCycleRegistrationDto;
-import com.sysmatic2.finalbe.admin.entity.TradingCycleEntity;
-import com.sysmatic2.finalbe.admin.repository.TradingCycleRepository;
-import com.sysmatic2.finalbe.exception.TradingCycleNotFoundException;
-import com.sysmatic2.finalbe.exception.TradingTypeNotFoundException;
-import com.sysmatic2.finalbe.admin.dto.InvestmentAssetClassesRegistrationDto;
-import com.sysmatic2.finalbe.strategy.dto.StrategyIACResponseDto;
-import com.sysmatic2.finalbe.strategy.dto.StrategyPayloadDto;
-import com.sysmatic2.finalbe.strategy.dto.StrategyRegistrationDto;
-import com.sysmatic2.finalbe.admin.dto.TradingTypeRegistrationDto;
-import com.sysmatic2.finalbe.admin.entity.InvestmentAssetClassesEntity;
-import com.sysmatic2.finalbe.strategy.dto.StrategyResponseDto;
-import com.sysmatic2.finalbe.strategy.entity.StrategyEntity;
-import com.sysmatic2.finalbe.admin.entity.TradingTypeEntity;
-import com.sysmatic2.finalbe.admin.repository.InvestmentAssetClassesRepository;
-import com.sysmatic2.finalbe.strategy.entity.StrategyIACEntity;
-import com.sysmatic2.finalbe.strategy.repository.StrategyIACRepository;
-import com.sysmatic2.finalbe.strategy.repository.StrategyRepository;
-import com.sysmatic2.finalbe.strategy.repository.StrategyStandardCodeRepository;
-import com.sysmatic2.finalbe.admin.repository.TradingTypeRepository;
-=======
 import com.sysmatic2.finalbe.StandardCodeEntity;
 import com.sysmatic2.finalbe.exception.TradingTypeNotFoundException;
 import com.sysmatic2.finalbe.strategy.dto.InvestmentAssetClassesRegistrationDto;
@@ -35,167 +13,18 @@
 import com.sysmatic2.finalbe.strategy.repository.StrategyRepository;
 import com.sysmatic2.finalbe.strategy.repository.StrategyStandardCodeRepository;
 import com.sysmatic2.finalbe.strategy.repository.TradingTypeRepository;
->>>>>>> b8631bb6
 import lombok.RequiredArgsConstructor;
 import org.springframework.stereotype.Service;
 import org.springframework.transaction.annotation.Transactional;
 
-<<<<<<< HEAD
-import java.time.Instant;
-import java.time.LocalDateTime;
 import java.util.List;
 import java.util.NoSuchElementException;
-import java.util.stream.Collectors;
-=======
-import java.util.List;
-import java.util.NoSuchElementException;
->>>>>>> b8631bb6
 
 import static com.sysmatic2.finalbe.util.DtoEntityConversionUtils.*;
 
 @Service
 @RequiredArgsConstructor
 public class StrategyService {
-<<<<<<< HEAD
-
-    private final StrategyRepository strategyRepo;
-    private final InvestmentAssetClassesRepository iacRepo;
-    private final TradingTypeRepository ttRepo;
-    private final TradingCycleRepository tcRepo;
-    private final StrategyIACRepository strategyIACRepository;
-    private final TradingCycleRepository tradingCycleRepository;
-
-    /**
-     * 1. 전략을 생성하는 Service
-     */
-    @Transactional
-    public void register(StrategyPayloadDto strategyPayloadDto) throws Exception {
-        //TODO) 트레이더 판별
-
-        //전략 엔티티 생성
-        StrategyEntity strategyEntity = new StrategyEntity();
-
-        //페이로드에서 가져온 매매유형 id로 해당 매매유형 엔티티가져오기
-        TradingTypeEntity ttEntity = ttRepo.findById(strategyPayloadDto.getTradingTypeId())
-                .orElseThrow(() -> new TradingTypeNotFoundException(strategyPayloadDto.getTradingTypeId()));
-        //페이로드에서 가져온 투자자산분류 id로 해당 투자자산 분류 엔티티들 가져오기
-        List<Integer> iacIds = strategyPayloadDto.getInvestmentAssetClassesIdList();
-        List<InvestmentAssetClassesEntity> iacEntities = iacRepo.findAllById(iacIds);
-        //페이로드에서 가져온 주기 id로 해당 주기 엔티티 가져오기
-        TradingCycleEntity tradingCycleEntity = tradingCycleRepository.findById(strategyPayloadDto.getTradingCycleId())
-                .orElseThrow(() -> new TradingCycleNotFoundException(strategyPayloadDto.getTradingCycleId()));
-
-        //payload내용을 엔티티에 담기
-        strategyEntity.setStrategyTitle(strategyPayloadDto.getStrategyTitle());
-        strategyEntity.setTradingTypeEntity(ttEntity);
-        strategyEntity.setTradingCycleEntity(tradingCycleEntity);
-        strategyEntity.setMinInvestmentAmount(strategyPayloadDto.getMinInvestmentAmount());
-        strategyEntity.setStrategyOverview(strategyPayloadDto.getStrategyOverview());
-        strategyEntity.setIsPosted(strategyPayloadDto.getIsPosted());
-
-        //전략 상태 공통코드
-        strategyEntity.setStrategyStatusCode("STRATEGY_STATUS_UNDER_MANAGEMENT");
-
-        //TODO) 작성자 설정
-        strategyEntity.setWriterId("101");
-
-        //save() - 저장후 저장한 엔티티 바로 가져옴
-        StrategyEntity createdEntity = strategyRepo.save(strategyEntity);
-
-        //전략 - 투자자산 분류 관계 데이터 생성
-        //투자자산 분류 리스트 for문 돌리기
-        for(int i = 0; i < iacEntities.size(); i++) {
-            //전략 엔티티 생성 및 관계엔티티에 넣기
-            StrategyIACEntity strategyIACEntity = new StrategyIACEntity();
-            strategyIACEntity.setStrategyEntity(createdEntity);
-            strategyIACEntity.setInvestmentAssetClassesEntity(iacEntities.get(i));
-
-            //TODO) 작성자 설정
-            strategyIACEntity.setWritedBy("101");
-            strategyIACEntity.setWritedAt(LocalDateTime.now());
-
-            strategyIACRepository.save(strategyIACEntity);
-        }
-    }
-
-    /**
-     * 사용자 전략 등록 폼에 필요한 정보를 제공하는 메서드.
-     *
-     * @return StrategyRegistrationDto 전략 등록에 필요한 DTO
-     */
-    @Transactional
-    public StrategyRegistrationDto getStrategyRegistrationForm() {
-        // TradingType, InvestmentAssetClass 및 TradingCycle 데이터를 각각 DTO 리스트로 변환
-        List<TradingTypeRegistrationDto> tradingTypeDtos = convertToTradingTypeDtos(ttRepo.findByIsActiveOrderByTradingTypeOrderAsc("Y"));
-        List<InvestmentAssetClassesRegistrationDto> investmentAssetClassDtos = convertToInvestmentAssetClassDtos(iacRepo.findByIsActiveOrderByOrderAsc("Y"));
-        List<TradingCycleRegistrationDto> tradingCycleDtos = convertToTradingCycleDtos(tcRepo.findByIsActiveOrderByTradingCycleOrderAsc("Y"));
-
-        // DTO 설정 및 반환
-        StrategyRegistrationDto strategyRegistrationDto = new StrategyRegistrationDto();
-        strategyRegistrationDto.setTradingTypeRegistrationDtoList(tradingTypeDtos);
-        strategyRegistrationDto.setInvestmentAssetClassesRegistrationDtoList(investmentAssetClassDtos);
-        strategyRegistrationDto.setTradingCycleRegistrationDtoList(tradingCycleDtos); // 매매주기 데이터 설정
-
-        return strategyRegistrationDto;
-    }
-
-    /**
-     * 3. 전략 상세페이지 기본정보 조회 메서드
-     * @return StrategyResponseDto - 전략 기본정보 DTO
-     * TODO) 트레이더는 비공개한 자신의 전략상세를 볼 수 있다. 관리자는 모든 전략의 상세를 볼 수 있다. 유저는 공개만 볼 수 있다.
-     */
-    @Transactional
-    public StrategyResponseDto getStrategyDetails(Long id){
-        //id값으로 해당 전략 조회
-        StrategyEntity strategyEntity = strategyRepo.findById(id).orElseThrow(() ->
-                new NoSuchElementException());
-
-        //기본정보 dto담기
-        StrategyResponseDto responseDto = convertToStrategyDto(strategyEntity);
-
-        //매매유형 dto담기
-        responseDto.setTradingTypeName(strategyEntity.getTradingTypeEntity().getTradingTypeName());
-        responseDto.setTradingTypeIcon(strategyEntity.getTradingTypeEntity().getTradingTypeIcon());
-
-        //주기 dto 담기
-        responseDto.setTradingCycleName(strategyEntity.getTradingCycleEntity().getTradingCycleName());
-        responseDto.setTradingCycleIcon(strategyEntity.getTradingCycleEntity().getTradingCycleIcon());
-
-        //투자자산 분류 dto 담기
-        //전략 - 투자자산 분류 관계 테이블 조회
-        List<StrategyIACEntity> strategyIACEntities = strategyIACRepository.findByStrategyEntity_StrategyId(strategyEntity.getStrategyId());
-
-        //엔티티의 내용을 DTO에 담는다.
-        List<StrategyIACResponseDto> strategyIACDtos = strategyIACEntities.stream()
-                .map(iacDto -> new StrategyIACResponseDto(
-                        iacDto.getInvestmentAssetClassesEntity().getInvestmentAssetClassesId(),                 // 투자자산 분류 ID
-                        iacDto.getInvestmentAssetClassesEntity().getInvestmentAssetClassesName(),               // 투자자산 분류 이름
-                        iacDto.getInvestmentAssetClassesEntity().getInvestmentAssetClassesIcon()                // 투자자산 분류 아이콘
-                ))
-                .collect(Collectors.toList());
-
-        // 변환된 투자자산 분류 데이터를 ResponseDto에 추가
-        responseDto.setStrategyIACEntities(strategyIACDtos);
-
-        return responseDto;
-    }
-
-    /**
-     * 4. 전략을 삭제하는 메서드
-     */
-//    @Transactional
-//    public void deleteStrategy(Long id){
-//
-//    }
-
-
-    /**
-     * 5. 전략을 수정하는 메서드
-     *
-     * @return StrategyPayloadDto 전략 수정에 필요한 DTO
-     */
-=======
->>>>>>> b8631bb6
 
     private final StrategyRepository strategyRepo;
     private final InvestmentAssetClassesRepository iacRepo;
