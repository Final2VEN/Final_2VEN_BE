package com.sysmatic2.finalbe.strategy.controller;

import com.sysmatic2.finalbe.config.AuditorAwareImpl;
import com.sysmatic2.finalbe.strategy.dto.*;
import com.sysmatic2.finalbe.strategy.service.DailyStatisticsService;
import com.sysmatic2.finalbe.strategy.service.MonthlyStatisticsService;
import com.sysmatic2.finalbe.strategy.service.StrategyService;
import com.sysmatic2.finalbe.util.CreatePageResponse;
import io.swagger.v3.oas.annotations.Operation;
import io.swagger.v3.oas.annotations.responses.ApiResponse;
import io.swagger.v3.oas.annotations.responses.ApiResponses;
import io.swagger.v3.oas.annotations.tags.Tag;
import jakarta.validation.Valid;
import jakarta.validation.constraints.*;
import lombok.RequiredArgsConstructor;
import org.springframework.data.domain.Page;
import org.springframework.http.HttpStatus;
import org.springframework.http.ResponseEntity;
import org.springframework.validation.annotation.Validated;
import org.springframework.web.bind.annotation.*;
import org.springframework.web.server.ResponseStatusException;

import java.math.BigDecimal;
import java.time.Instant;
import java.time.LocalDate;
import java.util.HashMap;
import java.util.List;
import java.util.Map;
import java.util.Optional;

@RestController
@RequestMapping("/api/strategies")
@RequiredArgsConstructor
@Validated
@Tag(name = "Strategy Controller", description = "전략 컨트롤러")
public class StrategyController {
    private final StrategyService strategyService;
    private final DailyStatisticsService dailyStatisticsService;
<<<<<<< HEAD
    private final MonthlyStatisticsService monthlyStatisticsService;
=======
    private final AuditorAwareImpl auditorAware;
>>>>>>> 29dee630

    // 1. 전략 생성페이지(GET)
    //TODO) 관리자와 트레이더만 수정할 수 있다.
    @Operation(summary = "전략 생성페이지 필요 정보")
    @GetMapping("/registration-form")
    @ApiResponse(responseCode = "200", description = "Get Strategy Registration Form")
    public ResponseEntity<Map<String, Object>> getStrategyRegistrationForm() {
        //TODO) 전략 생성 권한 판별
        //서비스 메서드를 호출하여 StrategyRegistrationDto 생성
        StrategyRegistrationDto strategyRegistrationDto = strategyService.getStrategyRegistrationForm();

        // 타임스탬프 추가
        Instant timestamp = Instant.now();

        // JSON 형태로 응답 반환 (상태 코드 200)
        return ResponseEntity.ok(Map.of(
                "data", strategyRegistrationDto,
                "timestamp", timestamp.toString()
        ));
    }

    // 2. 전략 생성(POST)
    //TODO) 관리자와 트레이더만 수정할 수 있다.
    @Operation(summary = "전략 생성")
    @PostMapping(produces="application/json")
    public ResponseEntity<Map> createStrategy(@Valid @RequestBody StrategyPayloadDto strategyPayloadDto) throws Exception{
//        Optional<String> writerId = auditorAware.getCurrentAuditor();
//        String currentUserId = writerId.orElseThrow(() -> new RuntimeException("인증된 사용자 정보가 없습니다."));

        //TODO) 접속자 토큰 권한 판별
        String adminId = "71-88RZ_QQ65hMGknyWKLA";

        //데이터 저장
        Map<String, Long> responseData = strategyService.register(strategyPayloadDto, adminId);

        //해쉬맵에 성공 메시지 저장
        Map<String, Object> responseMap = new HashMap<>();
        responseMap.put("msg", "CREATE_SUCCESS");
        responseMap.put("data", responseData);

        return ResponseEntity.status(HttpStatus.CREATED).body(responseMap);
    }

    // 3. 전략 목록 - 랭킹
    /**
     * 3. 필터 조건에 따라 전략 목록 반환 (페이징 포함) - 랭킹
     *
     * @param tradingCycleId 투자주기 ID (nullable)
     * @param investmentAssetClassesId 투자자산 분류 ID (nullable)
     * @param page 현재 페이지 번호 (0부터 시작)
     * @param pageSize 페이지당 데이터 개수
     * @return 필터링된 전략 목록 및 페이징 정보를 포함한 Map 객체
     */
    @GetMapping
    @Operation(summary = "필터 조건으로 전략 목록 조회 - 전략 랭킹",
            description = "투자주기와 투자자산 분류로 전략을 필터링하여 조회합니다. 페이징을 지원합니다.")
    @ApiResponses(value = {
            @ApiResponse(responseCode = "200", description = "전략 목록 조회 성공"),
            @ApiResponse(responseCode = "400", description = "잘못된 입력 값"),
            @ApiResponse(responseCode = "500", description = "서버 내부 오류")
    })
    public ResponseEntity<Map<String, Object>> getStrategies(
            @RequestParam(required = false) @Positive(message = "tradingCycleId는 양수여야 합니다.") Integer tradingCycleId,
            @RequestParam(required = false) @Positive(message = "investmentAssetClassesId는 양수여야 합니다.") Integer investmentAssetClassesId,
            @RequestParam(defaultValue = "0") @Min(0) int page,
            @RequestParam(defaultValue = "30") @Min(1) int pageSize) {

        Map<String, Object> response = strategyService.getStrategies(tradingCycleId, investmentAssetClassesId, page, pageSize);

        // 200 OK 응답과 함께 반환
        return ResponseEntity.status(HttpStatus.OK).body(response);
    }

    // 4. 전략 상세
    //TODO) isPosted=N인 경우 관리자와 작성트레이더만 볼 수 있다.
    @Operation(summary = "전략 상세")
    @GetMapping(value = "/{id}", produces = "application/json")
    public ResponseEntity<Map> getStrategyById(@PathVariable("id") Long id) throws Exception{
        StrategyResponseDto strategyResponseDto = strategyService.getStrategyDetails(id);
        Map<String, Object> responseMap = new HashMap<>();
        responseMap.put("data", strategyResponseDto);

        return ResponseEntity.status(HttpStatus.OK).body(responseMap);
    }

    // 5. 전략 삭제
    @Operation(summary = "전략 삭제")
    @DeleteMapping(value = "/{id}", produces = "application/json")
    public ResponseEntity<Map> deleteStrategy(@PathVariable("id") Long strategyId) throws Exception{
        //TODO) 관리자와 작성 트레이더만 삭제할 수 있다.
        String adminId = "4w_qd34STqeIAd7fndHLf4";

        strategyService.deleteStrategy(strategyId, adminId);
        Map<String, String> responseMap = new HashMap<>();
        responseMap.put("msg", "DELETE_SUCCESS");

        return ResponseEntity.status(HttpStatus.OK).body(responseMap);
    }

    //6. 전략 수정 페이지(GET)
    //TODO) 관리자와 작성 트레이더만 수정할 수 있다.
    @Operation(summary = "전략 수정페이지에 필요한 정보 반환")
    @GetMapping(value = "/{id}/update-form", produces = "application/json")
    public ResponseEntity<Map> updateStrategyForm(@PathVariable("id") Long id) throws Exception{
        Map<String, Object> dataMap = strategyService.getStrategyUpdateForm(id);

        return ResponseEntity.status(HttpStatus.OK).body(dataMap);
    }

    //7. 전략 수정(POST)
    //TODO) 관리자와 작성 트레이더만 수정할 수 있다.
    @Operation(summary = "전략 수정")
    @PutMapping(value = "/{id}", produces = "application/json")
    public ResponseEntity<Map> updateStrategy(@PathVariable("id") Long strategyId, @RequestBody StrategyPayloadDto strategyPayloadDto) throws Exception{
        //TODO) 수정자 정보 받아오기
        String updaterId = "4w_qd34STqeIAd7fndHLf4";

        Map<String, Long> dataMap = strategyService.updateStrategy(updaterId, strategyId, strategyPayloadDto);

        Map<String, Object> responseMap = new HashMap<>();
        responseMap.put("msg", "UPDATE_SUCCESS");
        responseMap.put("data", dataMap);
        return ResponseEntity.status(HttpStatus.OK).body(responseMap);
    }

    //8. 전략 승인 요청(POST)
    //TODO) 관리자와 작성 트레이더만 요청할 수 있다.
    @Operation(summary = "전략 승인 요청")
    @PostMapping(value = "/{id}/approval-request", produces = "application/json")
    public ResponseEntity<Map> requestStrategyApproval(@PathVariable("id") Long id) throws Exception{
        //TODO) 접속한 사람의 토큰 확인하기
        String applicantId = "71-88RZ_QQ65hMGknyWKLA";

        Map<String, Long> dataMap = strategyService.approvalRequest(id, applicantId);
        Map<String, Object> responseMap = new HashMap<>();
        responseMap.put("msg", "CREATE_SUCCESS");
        responseMap.put("data", dataMap);
        return ResponseEntity.status(HttpStatus.CREATED).body(responseMap);
    }

    //8-1. 전략 승인 요청 거절 정보(GET)
    //TODO) 해당 전략 작성자와 관리자만 볼 수 있다.
    @Operation(summary = "해당 전략의 거절 정보를 반환")
    @GetMapping(value = "/{id}/rejection-info", produces = "application/json")
    public ResponseEntity<Map> rejectionInfo(@PathVariable("id") Long strategyId) throws Exception{
        //TODO) 접속한 사람의 토큰 확인하기

        Map<String, Object> dataMap = strategyService.findRequestByStrategyId(strategyId);
        return ResponseEntity.status(HttpStatus.OK).body(dataMap);
    }

    //9. 전략 운용 종료(PATCH)
    //TODO) 관리자와 작성 트레이더만 운용종료할 수 있다.
    @Operation(summary = "전략 운용 종료")
    @PatchMapping(value="/{id}/termination", produces = "application/json")
    public ResponseEntity<Map> terminateStrategy(@PathVariable("id") Long id) throws Exception{
        //TODO) 접속한 사람의 토큰 확인하기
        String applicantId = "71-88RZ_QQ65hMGknyWKLA";

        Map<String, Long> dataMap = strategyService.terminateStrategy(id, applicantId);
        Map<String, Object> responseMap = new HashMap<>();
        responseMap.put("msg", "TERMINATE_SUCCESS");
        responseMap.put("data", dataMap);
        return ResponseEntity.status(HttpStatus.OK).body(responseMap);
    }

    // 10. 전략 수기 데이터 등록
    @Operation(summary = "전략 수기 데이터 등록", description = "날짜, 입출금, 일손익을 최대 5행까지 입력받아 전략 데이터를 등록합니다.")
    @ApiResponses(value = {
            @ApiResponse(responseCode = "201", description = "수기 데이터 등록 성공"),
            @ApiResponse(responseCode = "400", description = "잘못된 요청 데이터"),
            @ApiResponse(responseCode = "403", description = "권한 없음"),
            @ApiResponse(responseCode = "404", description = "전략 ID를 찾을 수 없음"),
            @ApiResponse(responseCode = "500", description = "서버 내부 오류")
    })
    @PostMapping(value = "/{id}/daily-data", produces = "application/json")
    public ResponseEntity<Map<String, Object>> registerManualDailyData(
            @PathVariable("id") Long strategyId,
            @RequestBody @Valid DailyDataPayloadDto payload) {

        // 1. 데이터 유효성 검사
        // 수기 데이터가 비어있는지 확인
        if (payload.getPayload() == null || payload.getPayload().isEmpty()) {
            // 수기 데이터가 없으면 BAD_REQUEST 상태로 오류 응답
            throw new ResponseStatusException(HttpStatus.BAD_REQUEST, "수기 데이터는 최소 1개 이상 필요합니다.");
        }
        // 수기 데이터가 5개를 초과하는지 확인
        if (payload.getPayload().size() > 5) {
            // 5개를 초과하면 BAD_REQUEST 상태로 오류 응답
            throw new ResponseStatusException(HttpStatus.BAD_REQUEST, "수기 데이터는 최대 5개까지 등록 가능합니다.");
        }

        // 2. 수기 데이터를 저장
        // 수기 데이터를 하나씩 처리하여 저장
        payload.getPayload().forEach(entry -> {
            /// 각 데이터 항목을 기반으로 수기 데이터를 처리하는 서비스 메서드 호출
            dailyStatisticsService.registerDailyStatistics(
                    strategyId,  // 전략 ID를 서비스 메서드에 전달
                    DailyStatisticsReqDto.builder()
                            .date(entry.getDate())  // 수기 데이터의 날짜
                            .dailyProfitLoss(entry.getDailyProfitLoss())  // 일손익
                            .depWdPrice(entry.getDepWdPrice())  // 입출금 금액
                            .build()
            );
        });

        // 3. 응답 데이터 구성
        Map<String, Object> responseMap = new HashMap<>();
        responseMap.put("msg", "CREATE_SUCCESS");
        responseMap.put("timestamp", Instant.now());

        return ResponseEntity.status(HttpStatus.CREATED).body(responseMap);
    }

    //11. 전략 수기 데이터 수정

    /**
     * 전략 수기 데이터 수정 API
     *
     * @param strategyId  수정할 전략 ID
     * @param dailyDataId 수정할 데이터 ID
     * @param reqDto      수정 요청 데이터 (날짜, 입출금, 일손익)
     * @return 성공 메시지
     */
    @Operation(summary = "전략 수기 데이터 수정", description = "수정된 날짜 이후 데이터까지 재등록하여 지표를 갱신합니다.")
    @ApiResponses(value = {
            @ApiResponse(responseCode = "200", description = "수정 성공"),
            @ApiResponse(responseCode = "400", description = "잘못된 요청 데이터"),
            @ApiResponse(responseCode = "403", description = "권한 없음"),
            @ApiResponse(responseCode = "404", description = "데이터 또는 전략 ID를 찾을 수 없음"),
            @ApiResponse(responseCode = "500", description = "서버 내부 오류")
    })
    @PutMapping("/{strategyId}/daily-data/{dailyDataId}")
    public ResponseEntity<Map<String, String>> updateDailyData(
            @PathVariable Long strategyId,
            @PathVariable Long dailyDataId,
            @RequestBody DailyStatisticsReqDto reqDto) {

        // 서비스 호출하여 수정 로직 수행
        dailyStatisticsService.updateDailyData(strategyId, dailyDataId, reqDto);

        // 성공 응답
        Map<String, String> response = Map.of("msg", "UPDATE_SUCCESS");
        return ResponseEntity.ok(response);
    }


    //13. 전략 수기 데이터 삭제
    /**
     * 특정 전략의 일간 분석 데이터를 삭제하고 필요한 데이터를 재계산합니다.
     *
     * @param strategyId        삭제할 데이터가 포함된 전략의 ID
     * @param requestDto        삭제할 일간 분석 데이터 ID 리스트
     * @return 삭제 및 재계산 결과
     */
    @Operation(
            summary = "특정 전략의 일간 분석 데이터 삭제",
            description = "특정 전략의 일간 분석 데이터를 삭제하고, 삭제된 데이터 이후의 데이터들을 재계산합니다."
    )
    @ApiResponses(value = {
            @ApiResponse(responseCode = "200", description = "데이터 삭제 및 재계산 성공"),
            @ApiResponse(responseCode = "400", description = "잘못된 요청 데이터"),
            @ApiResponse(responseCode = "404", description = "전략 ID 또는 데이터 ID를 찾을 수 없음"),
            @ApiResponse(responseCode = "500", description = "서버 내부 오류")
    })
    @PostMapping("/{strategyId}/daily-analyses/delete")
    public ResponseEntity<?> deleteDailyAnalyses(
            @PathVariable Long strategyId,
            @RequestBody DeleteDailyStatisticsRequestDto requestDto
    ) {
        // 요청 데이터에서 ID 리스트 추출
        List<Long> dailyStatisticsIds = requestDto.getDailyStatisticsId();

        // 서비스 호출: 삭제 및 재계산
        dailyStatisticsService.deleteAndRecalculate(strategyId, dailyStatisticsIds);

        // 성공 응답 반환
        return ResponseEntity.ok(Map.of(
                "msg", "DELETE_SUCCESS",
                "timestamp", Instant.now()
        ));
    }

    //14. 일간 분석 데이터 목록 조회
    /**
     * 특정 전략의 일간 분석 데이터를 최신일자순으로 페이징하여 반환합니다.
     *
     * @param strategyId 전략 ID.
     * @param page       페이지 번호 (기본값: 0).
     * @param pageSize   페이지 크기 (기본값: 5).
     * @return 페이징된 일간 통계 데이터를 포함한 Map.
     */
    @Operation(
            summary = "특정 전략의 일간 분석 데이터 조회",
            description = "특정 전략 ID에 대한 일간 분석 데이터를 최신일자순으로 페이징하여 반환합니다."
    )
    @ApiResponses(value = {
            @ApiResponse(responseCode = "200", description = "데이터 조회 성공"),
            @ApiResponse(responseCode = "400", description = "잘못된 요청 데이터"),
            @ApiResponse(responseCode = "403", description = "권한 없음"),
            @ApiResponse(responseCode = "404", description = "전략 ID를 찾을 수 없음"),
            @ApiResponse(responseCode = "500", description = "서버 내부 오류")
    })
    @GetMapping("/{strategyId}/daily-analyses")
    public ResponseEntity<Map<String, Object>> getDailyAnalyses(
            @PathVariable Long strategyId,
            @RequestParam(defaultValue = "0") int page,
            @RequestParam(defaultValue = "5") int pageSize) {

        // 서비스에서 페이징된 결과를 가져옴
        Page<DailyStatisticsResponseDto> result = dailyStatisticsService.getDailyStatisticsByStrategy(strategyId, page, pageSize);

        // CreatePageResponse 유틸리티를 사용하여 결과를 Map 형태로 변환
        Map<String, Object> response = CreatePageResponse.createPageResponse(result);

        // 변환된 Map 반환
        return ResponseEntity.ok(response);
    }

    //15. 전략 통계
    /**
     * 전략 통계를 반환합니다.
     *
     * @param strategyId 전략 ID
     * @return 전략 통계 데이터
     */
    @Operation(
            summary = "특정 전략의 통계 데이터 조회",
            description = "특정 전략 ID에 대한 최신 통계 데이터를 반환합니다."
    )
    @ApiResponses(value = {
            @ApiResponse(responseCode = "200", description = "데이터 조회 성공"),
            @ApiResponse(responseCode = "400", description = "잘못된 요청 데이터"),
            @ApiResponse(responseCode = "403", description = "권한 없음"),
            @ApiResponse(responseCode = "404", description = "전략 ID를 찾을 수 없음"),
            @ApiResponse(responseCode = "500", description = "서버 내부 오류")
    })
    @GetMapping("/{strategyId}/statistics")
    public ResponseEntity<Map<String, Object>> getStrategyStatistics(
            @PathVariable Long strategyId) {
        // 서비스 호출: Map<String, Object> 형태의 통계 데이터 반환
        Map<String, Object> statistics = dailyStatisticsService.getDailyStatistics(strategyId);

        // 응답 데이터 포맷
        Map<String, Object> response = Map.of(
                "data", statistics,
                "timestamp", Instant.now().toString() // 현재 타임스탬프 추가
        );

        return ResponseEntity.ok(response); // HTTP 200 상태로 응답 반환
    }

    //16. 필터링
    /**
     * 16-1. 전략 상세 필터링
     *
     * @param investmentAssetClassesList   투자자산 분류 id 목록(1,2,3)
     * @param strategyOperationStatusList  전략 운용 상태 코드 목록
     * @param tradingTypeList              매매유형 id 목록
     * @param operationDaysList            총운용일수 목록
     * @param tradingCycleList             매매주기 id 목록
     * @param minInvestmentAmount          최소운용가능금액
     * @param minPrincipal                 원금 필터 최소값
     * @param maxPrincipal                 원금 필터 최대값
     * @param minSmscore                   SM-score 필터 최소값
     * @param maxSmscore                   SM-score 필터 최대값
     * @param minMdd                       Mdd 필터 최소값
     * @param maxMdd                       Mdd 필터 최대값
     * @param startDate                    수익률 기간 시작일
     * @param EndDate                      수익률 기간 종료일
     * @param returnRateList               수익률 범위 목록
     * @param page                         현재 페이지
     * @param pageSize                     페이지 사이즈
     *
     * @return 필터링된 전략 리스트, 필터링되는 전략 갯수
     */
    @GetMapping("/advanced-search")
    @Operation(summary = "필터링 적용한 전략 목록 조회")
    public ResponseEntity<Map<String, Object>> advancedSearchStrategies(
            @RequestParam(required = false) String investmentAssetClassesList,
            @RequestParam(required = false) String strategyOperationStatusList,
            @RequestParam(required = false) String tradingTypeList,
            @RequestParam(required = false) String operationDaysList,
            @RequestParam(required = false) String tradingCycleList,
            @RequestParam(required = false) String minInvestmentAmount,
            @RequestParam(required = false) BigDecimal minPrincipal,
            @RequestParam(required = false) BigDecimal maxPrincipal,
            @RequestParam(required = false) Integer minSmscore,
            @RequestParam(required = false) Integer maxSmscore,
            @RequestParam(required = false) BigDecimal minMdd,
            @RequestParam(required = false) BigDecimal maxMdd,
            @RequestParam(required = false) LocalDate startDate,
            @RequestParam(required = false) LocalDate EndDate,
            @RequestParam(required = false) String returnRateList,
            @RequestParam(defaultValue = "0") @Min(0) Integer page,
            @RequestParam(defaultValue = "30") @Min(1) Integer pageSize)
    {
        //쿼리파라미터 옵션들 Dto에 담기
        SearchOptionsPayloadDto optionsPayload = new SearchOptionsPayloadDto();
        optionsPayload.setInvestmentAssetClassesIdList(investmentAssetClassesList);
        optionsPayload.setStrategyOperationStatusList(strategyOperationStatusList);
        optionsPayload.setTradingTypeIdList(tradingTypeList);
        optionsPayload.setOperationDaysList(operationDaysList);
        optionsPayload.setTradingCylcleIdList(tradingCycleList);
        optionsPayload.setMinInvestmentAmount(minInvestmentAmount);
        optionsPayload.setMinPrincipal(minPrincipal);
        optionsPayload.setMaxPrincipal(maxPrincipal);
        optionsPayload.setMinSmscore(minSmscore);
        optionsPayload.setMaxSmscore(maxSmscore);
        optionsPayload.setMinMdd(minMdd);
        optionsPayload.setMaxMdd(maxMdd);
        optionsPayload.setStartDate(startDate);
        optionsPayload.setEndDate(EndDate);
        optionsPayload.setReturnRateList(returnRateList);

        Map<String, Object> responseData = strategyService.advancedSearch(optionsPayload, page, pageSize);

        return ResponseEntity.status(HttpStatus.OK).body(responseData);
    }


    /**
     * 16-2. 전략 키워드 검색.
     *
     * @param keyword                              검색 키워드
     * @return ResponseEntity<Map<String, Object>> 검색 결과 전략 리스트
     */
    @GetMapping("/search")
    @Operation(summary = "키워드를 입력하여 전략명을 검색하는 메서드")
    public ResponseEntity<Map<String, Object>> searchStrategy(@RequestParam(required = false) String keyword,
                                                              @RequestParam(defaultValue = "0") Integer page,
                                                              @RequestParam(defaultValue = "6") Integer pageSize){
        Map<String, Object> responseData = strategyService.getStrategyListByKeyword(keyword, page, pageSize);

        //불변맵을 가변맵으로 변환
        responseData = new HashMap<>(responseData);
        responseData.put("keyword", keyword);

        return ResponseEntity.status(HttpStatus.OK).body(responseData);
    }

    // 17. 월간 분석 목록
    /**
     * 전략의 월간 분석 목록을 페이징 처리하여 반환하는 API.
     *
     * @param strategyId 전략 ID
     * @param page       페이지 번호 (기본값: 0)
     * @param pageSize   페이지 크기 (기본값: 5)
     * @return 월간 분석 데이터가 담긴 페이징 응답
     */
    @Operation(
            summary = "특정 전략의 월간 분석 데이터 조회",
            description = "특정 전략 ID에 대한 월간 분석 데이터를 최신 월 순으로 페이징하여 반환합니다."
    )
    @ApiResponses(value = {
            @ApiResponse(responseCode = "200", description = "데이터 조회 성공"),
            @ApiResponse(responseCode = "400", description = "잘못된 요청 데이터"),
            @ApiResponse(responseCode = "403", description = "권한 없음"),
            @ApiResponse(responseCode = "404", description = "전략 ID를 찾을 수 없음"),
            @ApiResponse(responseCode = "500", description = "서버 내부 오류")
    })
    @GetMapping("/{strategyId}/monthly-analysis")
    public Map<String, Object> getMonthlyAnalysis(
            @PathVariable Long strategyId,
            @RequestParam(defaultValue = "0") @Min(0) int page,
            @RequestParam(defaultValue = "5") @Min(1) int pageSize) {

        // 월간 분석 서비스 호출 및 결과 반환
        return monthlyStatisticsService.getMonthlyAnalysis(strategyId, page, pageSize);
    }
}<|MERGE_RESOLUTION|>--- conflicted
+++ resolved
@@ -36,11 +36,8 @@
 public class StrategyController {
     private final StrategyService strategyService;
     private final DailyStatisticsService dailyStatisticsService;
-<<<<<<< HEAD
     private final MonthlyStatisticsService monthlyStatisticsService;
-=======
     private final AuditorAwareImpl auditorAware;
->>>>>>> 29dee630
 
     // 1. 전략 생성페이지(GET)
     //TODO) 관리자와 트레이더만 수정할 수 있다.
