package com.sysmatic2.finalbe.strategy.controller;

import com.sysmatic2.finalbe.admin.repository.StrategyApprovalRequestsRepository;
import com.sysmatic2.finalbe.strategy.dto.*;
import com.sysmatic2.finalbe.strategy.service.DailyStatisticsService;
import com.sysmatic2.finalbe.strategy.service.ExcelGeneratorService;
import com.sysmatic2.finalbe.strategy.service.StrategyService;
import com.sysmatic2.finalbe.util.CreatePageResponse;
import io.swagger.v3.oas.annotations.Operation;
import io.swagger.v3.oas.annotations.responses.ApiResponse;
import io.swagger.v3.oas.annotations.responses.ApiResponses;
import io.swagger.v3.oas.annotations.tags.Tag;
import jakarta.validation.Valid;
import jakarta.validation.constraints.Min;
import jakarta.validation.constraints.Positive;
import lombok.RequiredArgsConstructor;
<<<<<<< HEAD
import org.springframework.http.HttpHeaders;
=======
import org.springframework.data.domain.Page;
import org.springframework.data.domain.PageRequest;
>>>>>>> f27f710c
import org.springframework.http.HttpStatus;
import org.springframework.http.ResponseEntity;
import org.springframework.validation.annotation.Validated;
import org.springframework.web.bind.annotation.*;
import org.springframework.web.server.ResponseStatusException;

import org.springframework.core.io.InputStreamResource; // 추가
import java.io.ByteArrayInputStream;
import java.io.IOException;

import java.time.Instant;
import java.util.HashMap;
import java.util.List;
import java.util.Map;
import java.util.stream.Collectors;

@RestController
@RequestMapping("/api/strategies")
@RequiredArgsConstructor
@Validated
@Tag(name = "Strategy Controller", description = "전략 컨트롤러")
public class StrategyController {
    private final StrategyService strategyService;
    private final StrategyApprovalRequestsRepository strategyApprovalRequestsRepository;
    private final DailyStatisticsService dailyStatisticsService;
    private final ExcelGeneratorService excelGeneratorService;

    // 1. 전략 생성페이지(GET)
    //TODO) 관리자와 트레이더만 수정할 수 있다.
    @Operation(summary = "전략 생성페이지 필요 정보")
    @GetMapping("/registration-form")
    @ApiResponse(responseCode = "200", description = "Get Strategy Registration Form")
    public ResponseEntity<Map<String, Object>> getStrategyRegistrationForm() {
        //TODO) 전략 생성 권한 판별
        //서비스 메서드를 호출하여 StrategyRegistrationDto 생성
        StrategyRegistrationDto strategyRegistrationDto = strategyService.getStrategyRegistrationForm();

        // 타임스탬프 추가
        Instant timestamp = Instant.now();

        // JSON 형태로 응답 반환 (상태 코드 200)
        return ResponseEntity.ok(Map.of(
                "data", strategyRegistrationDto,
                "timestamp", timestamp.toString()
        ));
    }

    // 2. 전략 생성(POST)
    //TODO) 관리자와 트레이더만 수정할 수 있다.
    @Operation(summary = "전략 생성")
    @PostMapping(produces="application/json")
    public ResponseEntity<Map> createStrategy(@Valid @RequestBody StrategyPayloadDto strategyPayloadDto) throws Exception{
        //TODO) 접속자 토큰 권한 판별
        String adminId = "4w_qdODSTqeIAd7fndHLfg";

        //데이터 저장
        Map<String, Long> responseData = strategyService.register(strategyPayloadDto, adminId);

        //해쉬맵에 성공 메시지 저장
        Map<String, Object> responseMap = new HashMap<>();
        responseMap.put("msg", "CREATE_SUCCESS");
        responseMap.put("data", responseData);

        return ResponseEntity.status(HttpStatus.CREATED).body(responseMap);
    }

    // 3. 전략 목록
    /**
     * 3. 필터 조건에 따라 전략 목록 반환 (페이징 포함)
     *
     * @param tradingCycleId 투자주기 ID (nullable)
     * @param investmentAssetClassesId 투자자산 분류 ID (nullable)
     * @param page 현재 페이지 번호 (0부터 시작)
     * @param pageSize 페이지당 데이터 개수
     * @return 필터링된 전략 목록 및 페이징 정보를 포함한 Map 객체
     */
    @GetMapping
    @Operation(summary = "필터 조건으로 전략 목록 조회",
            description = "투자주기와 투자자산 분류로 전략을 필터링하여 조회합니다. 페이징을 지원합니다.")
    @ApiResponses(value = {
            @ApiResponse(responseCode = "200", description = "전략 목록 조회 성공"),
            @ApiResponse(responseCode = "400", description = "잘못된 입력 값"),
            @ApiResponse(responseCode = "500", description = "서버 내부 오류")
    })
    public ResponseEntity<Map<String, Object>> getStrategies(
            @RequestParam(required = false) @Positive(message = "tradingCycleId는 양수여야 합니다.") Integer tradingCycleId,
            @RequestParam(required = false) @Positive(message = "investmentAssetClassesId는 양수여야 합니다.") Integer investmentAssetClassesId,
            @RequestParam(defaultValue = "0") @Min(0) int page,
            @RequestParam(defaultValue = "30") @Min(1) int pageSize) {

        Map<String, Object> response = strategyService.getStrategies(tradingCycleId, investmentAssetClassesId, page, pageSize);

        // 200 OK 응답과 함께 반환
        return ResponseEntity.ok(response);
    }

    // 4. 전략 상세
    //TODO) isPosted=N인 경우 관리자와 작성트레이더만 볼 수 있다.
    @Operation(summary = "전략 상세")
    @GetMapping(value = "/{id}", produces = "application/json")
    public ResponseEntity<Map> getStrategyById(@PathVariable("id") Long id) throws Exception{
        StrategyResponseDto strategyResponseDto = strategyService.getStrategyDetails(id);
        Map<String, Object> responseMap = new HashMap<>();
        responseMap.put("data", strategyResponseDto);

        return ResponseEntity.status(HttpStatus.OK).body(responseMap);
    }

    // 5. 전략 삭제
    //TODO) 관리자와 작성 트레이더만 삭제할 수 있다.
    @Operation(summary = "전략 삭제")
    @DeleteMapping(value = "/{id}", produces = "application/json")
    public ResponseEntity<Map> deleteStrategy(@PathVariable("id") Long id) throws Exception{
        strategyService.deleteStrategy(id);
        Map<String, String> responseMap = new HashMap<>();
        responseMap.put("msg", "DELETE_SUCCESS");

        return ResponseEntity.status(HttpStatus.OK).body(responseMap);
    }

    //6. 전략 수정 페이지(GET)
    //TODO) 관리자와 작성 트레이더만 수정할 수 있다.
    @Operation(summary = "전략 수정페이지에 필요한 정보 반환")
    @GetMapping(value = "/update-form/{id}", produces = "application/json")
    public ResponseEntity<Map> updateStrategyForm(@PathVariable("id") Long id) throws Exception{
        Map<String, Object> dataMap = strategyService.getStrategyUpdateForm(id);

        return ResponseEntity.status(HttpStatus.OK).body(dataMap);
    }

    //7. 전략 수정(POST)
    //TODO) 관리자와 작성 트레이더만 수정할 수 있다.
    @Operation(summary = "전략 수정")
    @PutMapping(value = "/{id}", produces = "application/json")
    public ResponseEntity<Map> updateStrategy(@PathVariable("id") Long id, @RequestBody StrategyPayloadDto strategyPayloadDto) throws Exception{
        Map<String, Long> dataMap = strategyService.updateStrategy(id, strategyPayloadDto);
        Map<String, Object> responseMap = new HashMap<>();
        responseMap.put("msg", "UPDATE_SUCCESS");
        responseMap.put("data", dataMap);
        return ResponseEntity.status(HttpStatus.OK).body(responseMap);
    }

    //8. 전략 승인 요청(POST)
    //TODO) 관리자와 작성 트레이더만 요청할 수 있다.
    @Operation(summary = "전략 승인 요청")
    @PostMapping(value = "/{id}/approval-request", produces = "application/json")
    public ResponseEntity<Map> requestStrategyApproval(@PathVariable("id") Long id) throws Exception{
        //TODO) 접속한 사람의 토큰 확인하기
        String applicantId = "71-88RZ_QQ65hMGknyWKLA";

        Map<String, Long> dataMap = strategyService.approvalRequest(id, applicantId);
        Map<String, Object> responseMap = new HashMap<>();
        responseMap.put("msg", "CREATE_SUCCESS");
        responseMap.put("data", dataMap);
        return ResponseEntity.status(HttpStatus.CREATED).body(responseMap);
    }

    //8-1. 전략 승인 요청 거절 정보(GET)
    //TODO) 해당 전략 작성자와 관리자만 볼 수 있다.
    @Operation(summary = "해당 전략의 거절 정보를 반환")
    @GetMapping(value = "/{id}/rejection-info", produces = "application/json")
    public ResponseEntity<Map> rejectionInfo(@PathVariable("id") Long strategyId) throws Exception{
        //TODO) 접속한 사람의 토큰 확인하기

        Map<String, Object> dataMap = strategyService.findRequestByStrategyId(strategyId);
        return ResponseEntity.status(HttpStatus.OK).body(dataMap);
    }

    //9. 전략 운용 종료(PATCH)
    //TODO) 관리자와 작성 트레이더만 운용종료할 수 있다.
    @Operation(summary = "전략 운용 종료")
    @PatchMapping(value="/{id}/termination", produces = "application/json")
    public ResponseEntity<Map> terminateStrategy(@PathVariable("id") Long id) throws Exception{
        //TODO) 접속한 사람의 토큰 확인하기
        String applicantId = "71-88RZ_QQ65hMGknyWKLA";

        Map<String, Long> dataMap = strategyService.terminateStrategy(id, applicantId);
        Map<String, Object> responseMap = new HashMap<>();
        responseMap.put("msg", "TERMINATE_SUCCESS");
        responseMap.put("data", dataMap);
        return ResponseEntity.status(HttpStatus.OK).body(responseMap);
    }

    // 10. 전략 수기 데이터 등록
    @Operation(summary = "전략 수기 데이터 등록", description = "날짜, 입출금, 일손익을 최대 5행까지 입력받아 전략 데이터를 등록합니다.")
    @ApiResponses(value = {
            @ApiResponse(responseCode = "201", description = "수기 데이터 등록 성공"),
            @ApiResponse(responseCode = "400", description = "잘못된 요청 데이터"),
            @ApiResponse(responseCode = "403", description = "권한 없음"),
            @ApiResponse(responseCode = "404", description = "전략 ID를 찾을 수 없음"),
            @ApiResponse(responseCode = "500", description = "서버 내부 오류")
    })
    @PostMapping(value = "/{id}/daily-data", produces = "application/json")
    public ResponseEntity<Map<String, Object>> registerManualDailyData(
            @PathVariable("id") Long strategyId,
            @RequestBody @Valid DailyDataPayloadDto payload) {

        // 디버깅 로그 추가
        System.out.println("Received strategyId: " + strategyId);

        // 1. 데이터 유효성 검사
        // 수기 데이터가 비어있는지 확인
        if (payload.getPayload() == null || payload.getPayload().isEmpty()) {
            // 수기 데이터가 없으면 BAD_REQUEST 상태로 오류 응답
            throw new ResponseStatusException(HttpStatus.BAD_REQUEST, "수기 데이터는 최소 1개 이상 필요합니다.");
        }
        // 수기 데이터가 5개를 초과하는지 확인
        if (payload.getPayload().size() > 5) {
            // 5개를 초과하면 BAD_REQUEST 상태로 오류 응답
            throw new ResponseStatusException(HttpStatus.BAD_REQUEST, "수기 데이터는 최대 5개까지 등록 가능합니다.");
        }

        // 2. 수기 데이터를 저장
        // 수기 데이터를 하나씩 처리하여 저장
        List<Long> savedIds = payload.getPayload().stream().map(entry -> {
            try {
                /// 각 데이터 항목을 기반으로 수기 데이터를 처리하는 서비스 메서드 호출
                dailyStatisticsService.processDailyStatistics(
                        strategyId,  // 전략 ID를 서비스 메서드에 전달
                        DailyStatisticsReqDto.builder()
                                .date(entry.getDate())  // 수기 데이터의 날짜
                                .dailyProfitLoss(entry.getDailyProfitLoss())  // 일손익
                                .depWdPrice(entry.getDepWdPrice())  // 입출금 금액
                                .build()
                );

                return strategyId; // 실제로 저장된 데이터의 ID를 반환하도록 수정 가능
            } catch (Exception e) {
                throw new ResponseStatusException(HttpStatus.INTERNAL_SERVER_ERROR, "알 수 없는 오류가 발생했습니다.", e);
            }
        }).collect(Collectors.toList());

        // 3. 응답 데이터 구성
        Map<String, Object> responseMap = new HashMap<>();
        responseMap.put("msg", "CREATE_SUCCESS");
        responseMap.put("timestamp", Instant.now());

        return ResponseEntity.status(HttpStatus.CREATED).body(responseMap);
    }

<<<<<<< HEAD
    // 11. 일간 지표 다운로드
    @Operation(summary = "일간 지표 다운로드", description = "일간 지표를 엑셀 파일로 다운로드합니다.")
    @ApiResponses(value = {
            @ApiResponse(responseCode = "200", description = "엑셀 파일 다운로드 성공"),
            @ApiResponse(responseCode = "500", description = "서버 내부 오류")
    })
    @GetMapping("/download/daily-indicators")
    public ResponseEntity<byte[]> downloadDailyStatisticsExcel() {
        try {
            ByteArrayInputStream in = excelGeneratorService.generateDailyStatisticsExcel();
            byte[] bytes = in.readAllBytes();

            HttpHeaders headers = new HttpHeaders();
            headers.add("Content-Disposition", "attachment; filename=daily_statistics.xlsx");
            headers.add("Content-Type", "application/vnd.openxmlformats-officedocument.spreadsheetml.sheet");

            return ResponseEntity.ok()
                    .headers(headers)
                    .body(bytes);
        } catch (IOException e) {
            throw new ResponseStatusException(HttpStatus.INTERNAL_SERVER_ERROR, "엑셀 파일 생성 중 오류가 발생했습니다.", e);
        }
    }

    // 12. 일간 분석 지표 다운로드
    @Operation(summary = "일간 분석 지표 다운로드", description = "일간 분석 지표를 포함한 엑셀 파일을 다운로드합니다.")
    @ApiResponses(value = {
            @ApiResponse(responseCode = "200", description = "엑셀 파일 다운로드 성공"),
            @ApiResponse(responseCode = "500", description = "서버 내부 오류")
    })
    @GetMapping("/download/daily-analysis-indicators")
    public ResponseEntity<byte[]> downloadDailyAnalysisIndicatorsExcel() {
        try {
            ByteArrayInputStream in = excelGeneratorService.generateDailyAnalysisIndicatorsExcel();
            byte[] bytes = in.readAllBytes();

            HttpHeaders headers = new HttpHeaders();
            headers.add("Content-Disposition", "attachment; filename=daily_analysis_indicators.xlsx");
            headers.add("Content-Type", "application/vnd.openxmlformats-officedocument.spreadsheetml.sheet");

            return ResponseEntity.ok()
                    .headers(headers)
                    .body(bytes);
        } catch (IOException e) {
            throw new ResponseStatusException(HttpStatus.INTERNAL_SERVER_ERROR, "엑셀 파일 생성 중 오류가 발생했습니다.", e);
        }
    }

    // 13. 월간 지표 다운로드
    @Operation(summary = "월간 지표 다운로드", description = "월간 지표를 엑셀 파일로 다운로드합니다.")
    @ApiResponses(value = {
            @ApiResponse(responseCode = "200", description = "엑셀 파일 다운로드 성공"),
            @ApiResponse(responseCode = "500", description = "서버 내부 오류")
    })
    @GetMapping("/download/monthly-indicators")
    public ResponseEntity<byte[]> downloadMonthlyStatisticsExcel() {
        try {
            ByteArrayInputStream in = excelGeneratorService.generateMonthlyStatisticsExcel();
            byte[] bytes = in.readAllBytes();

            HttpHeaders headers = new HttpHeaders();
            headers.add("Content-Disposition", "attachment; filename=monthly_statistics.xlsx");
            headers.add("Content-Type", "application/vnd.openxmlformats-officedocument.spreadsheetml.sheet");

            return ResponseEntity.ok()
                    .headers(headers)
                    .body(bytes);
        } catch (IOException e) {
            throw new ResponseStatusException(HttpStatus.INTERNAL_SERVER_ERROR, "엑셀 파일 생성 중 오류가 발생했습니다.", e);
        }
=======
    /**
     * 11. 특정 전략의 일간 통계 데이터를 최신일자순으로 페이징하여 반환합니다.
     *
     * @param strategyId 전략 ID.
     * @param page       페이지 번호 (기본값: 0).
     * @param pageSize   페이지 크기 (기본값: 5).
     * @return 페이징된 일간 통계 데이터를 포함한 Map.
     */
    @Operation(
            summary = "특정 전략의 일간 통계 데이터 조회",
            description = "특정 전략 ID에 대한 일간 분석 데이터를 최신일자순으로 페이징하여 반환합니다."
    )
    @ApiResponses(value = {
            @ApiResponse(responseCode = "200", description = "데이터 조회 성공"),
            @ApiResponse(responseCode = "400", description = "잘못된 요청 데이터"),
            @ApiResponse(responseCode = "403", description = "권한 없음"),
            @ApiResponse(responseCode = "404", description = "전략 ID를 찾을 수 없음"),
            @ApiResponse(responseCode = "500", description = "서버 내부 오류")
    })
    @GetMapping("/{strategyId}/daily-analyses")
    public ResponseEntity<Map<String, Object>> getDailyAnalyses(
            @PathVariable Long strategyId,
            @RequestParam(defaultValue = "0") int page,
            @RequestParam(defaultValue = "5") int pageSize) {

        // 서비스에서 페이징된 결과를 가져옴
        Page<DailyStatisticsResponseDto> result = dailyStatisticsService.getDailyStatisticsByStrategy(strategyId, page, pageSize);

        // CreatePageResponse 유틸리티를 사용하여 결과를 Map 형태로 변환
        Map<String, Object> response = CreatePageResponse.createPageResponse(result);

        // 변환된 Map 반환
        return ResponseEntity.ok(response);
    }

    /**
     * 전략 통계를 반환합니다.
     *
     * @param strategyId 전략 ID
     * @return 전략 통계 데이터
     */
    @Operation(
            summary = "특정 전략의 통계 데이터 조회",
            description = "특정 전략 ID에 대한 최신 통계 데이터를 반환합니다."
    )
    @ApiResponses(value = {
            @ApiResponse(responseCode = "200", description = "데이터 조회 성공"),
            @ApiResponse(responseCode = "400", description = "잘못된 요청 데이터"),
            @ApiResponse(responseCode = "403", description = "권한 없음"),
            @ApiResponse(responseCode = "404", description = "전략 ID를 찾을 수 없음"),
            @ApiResponse(responseCode = "500", description = "서버 내부 오류")
    })
    @GetMapping("/{strategyId}/statistics")
    public ResponseEntity<Map<String, Object>> getStrategyStatistics(
            @PathVariable Long strategyId) {
        // 서비스 호출: Map<String, Object> 형태의 통계 데이터 반환
        Map<String, Object> statistics = dailyStatisticsService.getDailyStatistics(strategyId);

        // 응답 데이터 포맷
        Map<String, Object> response = Map.of(
                "data", statistics,
                "timestamp", Instant.now().toString() // 현재 타임스탬프 추가
        );

        return ResponseEntity.ok(response); // HTTP 200 상태로 응답 반환
>>>>>>> f27f710c
    }
}<|MERGE_RESOLUTION|>--- conflicted
+++ resolved
@@ -14,12 +14,9 @@
 import jakarta.validation.constraints.Min;
 import jakarta.validation.constraints.Positive;
 import lombok.RequiredArgsConstructor;
-<<<<<<< HEAD
 import org.springframework.http.HttpHeaders;
-=======
 import org.springframework.data.domain.Page;
 import org.springframework.data.domain.PageRequest;
->>>>>>> f27f710c
 import org.springframework.http.HttpStatus;
 import org.springframework.http.ResponseEntity;
 import org.springframework.validation.annotation.Validated;
@@ -45,7 +42,6 @@
     private final StrategyService strategyService;
     private final StrategyApprovalRequestsRepository strategyApprovalRequestsRepository;
     private final DailyStatisticsService dailyStatisticsService;
-    private final ExcelGeneratorService excelGeneratorService;
 
     // 1. 전략 생성페이지(GET)
     //TODO) 관리자와 트레이더만 수정할 수 있다.
@@ -255,12 +251,13 @@
         // 3. 응답 데이터 구성
         Map<String, Object> responseMap = new HashMap<>();
         responseMap.put("msg", "CREATE_SUCCESS");
-        responseMap.put("timestamp", Instant.now());
+        responseMap.put("data", savedIds.stream()
+                .map(id -> Map.of("dailyDataId", id))
+                .collect(Collectors.toList()));
 
         return ResponseEntity.status(HttpStatus.CREATED).body(responseMap);
     }
 
-<<<<<<< HEAD
     // 11. 일간 지표 다운로드
     @Operation(summary = "일간 지표 다운로드", description = "일간 지표를 엑셀 파일로 다운로드합니다.")
     @ApiResponses(value = {
@@ -331,72 +328,5 @@
         } catch (IOException e) {
             throw new ResponseStatusException(HttpStatus.INTERNAL_SERVER_ERROR, "엑셀 파일 생성 중 오류가 발생했습니다.", e);
         }
-=======
-    /**
-     * 11. 특정 전략의 일간 통계 데이터를 최신일자순으로 페이징하여 반환합니다.
-     *
-     * @param strategyId 전략 ID.
-     * @param page       페이지 번호 (기본값: 0).
-     * @param pageSize   페이지 크기 (기본값: 5).
-     * @return 페이징된 일간 통계 데이터를 포함한 Map.
-     */
-    @Operation(
-            summary = "특정 전략의 일간 통계 데이터 조회",
-            description = "특정 전략 ID에 대한 일간 분석 데이터를 최신일자순으로 페이징하여 반환합니다."
-    )
-    @ApiResponses(value = {
-            @ApiResponse(responseCode = "200", description = "데이터 조회 성공"),
-            @ApiResponse(responseCode = "400", description = "잘못된 요청 데이터"),
-            @ApiResponse(responseCode = "403", description = "권한 없음"),
-            @ApiResponse(responseCode = "404", description = "전략 ID를 찾을 수 없음"),
-            @ApiResponse(responseCode = "500", description = "서버 내부 오류")
-    })
-    @GetMapping("/{strategyId}/daily-analyses")
-    public ResponseEntity<Map<String, Object>> getDailyAnalyses(
-            @PathVariable Long strategyId,
-            @RequestParam(defaultValue = "0") int page,
-            @RequestParam(defaultValue = "5") int pageSize) {
-
-        // 서비스에서 페이징된 결과를 가져옴
-        Page<DailyStatisticsResponseDto> result = dailyStatisticsService.getDailyStatisticsByStrategy(strategyId, page, pageSize);
-
-        // CreatePageResponse 유틸리티를 사용하여 결과를 Map 형태로 변환
-        Map<String, Object> response = CreatePageResponse.createPageResponse(result);
-
-        // 변환된 Map 반환
-        return ResponseEntity.ok(response);
-    }
-
-    /**
-     * 전략 통계를 반환합니다.
-     *
-     * @param strategyId 전략 ID
-     * @return 전략 통계 데이터
-     */
-    @Operation(
-            summary = "특정 전략의 통계 데이터 조회",
-            description = "특정 전략 ID에 대한 최신 통계 데이터를 반환합니다."
-    )
-    @ApiResponses(value = {
-            @ApiResponse(responseCode = "200", description = "데이터 조회 성공"),
-            @ApiResponse(responseCode = "400", description = "잘못된 요청 데이터"),
-            @ApiResponse(responseCode = "403", description = "권한 없음"),
-            @ApiResponse(responseCode = "404", description = "전략 ID를 찾을 수 없음"),
-            @ApiResponse(responseCode = "500", description = "서버 내부 오류")
-    })
-    @GetMapping("/{strategyId}/statistics")
-    public ResponseEntity<Map<String, Object>> getStrategyStatistics(
-            @PathVariable Long strategyId) {
-        // 서비스 호출: Map<String, Object> 형태의 통계 데이터 반환
-        Map<String, Object> statistics = dailyStatisticsService.getDailyStatistics(strategyId);
-
-        // 응답 데이터 포맷
-        Map<String, Object> response = Map.of(
-                "data", statistics,
-                "timestamp", Instant.now().toString() // 현재 타임스탬프 추가
-        );
-
-        return ResponseEntity.ok(response); // HTTP 200 상태로 응답 반환
->>>>>>> f27f710c
     }
 }