--- conflicted
+++ resolved
@@ -31,138 +31,6 @@
 //@SpringBootTest
 //@AutoConfigureMockMvc
 //@TestPropertySource(locations = "classpath:application-test.properties")
-<<<<<<< HEAD
-@DirtiesContext(classMode = DirtiesContext.ClassMode.AFTER_EACH_TEST_METHOD) // 컨텍스트 초기화
-class StrategyControllerTest {
-
-    @Autowired
-    private MockMvc mockMvc;
-
-    @Autowired
-    private StrategyRepository strategyRepository;
-
-    @Autowired
-    private InvestmentAssetClassesRepository investmentAssetClassesRepository;
-
-    @Autowired
-    private TradingCycleRepository tradingCycleRepository;
-
-    @Autowired
-    private TradingTypeRepository tradingTypeRepository;
-
-    @Autowired
-    private StrategyIACRepository strategyIACRepository;
-
-    @BeforeEach
-    void setUp() {
-        // 초기화
-        strategyIACRepository.deleteAll();
-        strategyRepository.deleteAll();
-        investmentAssetClassesRepository.deleteAll();
-        tradingTypeRepository.deleteAll();
-        tradingCycleRepository.deleteAll();
-
-        // 데이터 삽입
-        createTestTradingCycles();
-        createTestInvestmentAssetClasses();
-        createTestTradingTypes();
-        createTestStrategies();
-    }
-
-    private void createTestInvestmentAssetClasses() {
-        investmentAssetClassesRepository.saveAll(List.of(
-                new InvestmentAssetClassesEntity(1, 1, "국내주식", "국내주식이미지링크", "국내주식은 국내의 주식입니다.", "Y"),
-                new InvestmentAssetClassesEntity(2, 2, "해외주식", "해외주식이미지링크", "해외주식은 해외의 주식입니다.", "Y")
-        ));
-    }
-
-    private void createTestTradingCycles() {
-        tradingCycleRepository.saveAll(List.of(
-                new TradingCycleEntity(1, 1, "포지션", "포지션이미지링크", "포지션매매방식입니다.", "Y"),
-                new TradingCycleEntity(2, 2, "데이", "데이이미지링크", "데이매매방식입니다.", "Y")
-        ));
-        // 데이터 검증 출력
-        System.out.println("Trading Cycles: " + tradingCycleRepository.findAll());
-    }
-
-    private void createTestTradingTypes() {
-        tradingTypeRepository.saveAll(List.of(
-                new TradingTypeEntity(1, 1, "자동", "자동이미지링크", "자동매매방식입니다.", "Y"),
-                new TradingTypeEntity(2, 2, "수동", "수동이미지링크", "수동매매방식입니다.", "Y")
-        ));
-    }
-
-    private void createTestStrategies() {
-        TradingCycleEntity tradingCycle = tradingCycleRepository.findById(1)
-                .orElseThrow(() -> new IllegalStateException("TradingCycle with ID 1 not found"));
-        TradingTypeEntity tradingType = tradingTypeRepository.findById(1)
-                .orElseThrow(() -> new IllegalStateException("TradingType with ID 1 not found"));
-        InvestmentAssetClassesEntity assetClass = investmentAssetClassesRepository.findById(1)
-                .orElseThrow(() -> new IllegalStateException("InvestmentAssetClasses with ID 1 not found"));
-
-        for (int i = 1; i <= 5; i++) {
-            StrategyEntity strategy = new StrategyEntity();
-            strategy.setStrategyTitle("Strategy " + i);
-            strategy.setFollowersCount((long) (i * 10));
-            strategy.setMinInvestmentAmount("10000");
-//            strategy.setStrategyStatusCode("ACTIVE");
-            strategy.setIsPosted("Y");
-            strategy.setIsGranted("Y");
-            strategy.setWriterId("Writer_" + i);
-            strategy.setTradingCycleEntity(tradingCycle);
-            strategy.setTradingTypeEntity(tradingType);
-            strategyRepository.save(strategy);
-
-            StrategyIACEntity strategyIAC = new StrategyIACEntity();
-            strategyIAC.setStrategyEntity(strategy);
-            strategyIAC.setInvestmentAssetClassesEntity(assetClass);
-            strategyIAC.setWritedBy("Writer_" + i);
-            strategyIACRepository.save(strategyIAC);
-        }
-    }
-
-    @Test
-    @DisplayName("전략 등록 폼 조회 - 성공")
-    void testGetStrategyRegistrationForm_Success() throws Exception {
-        mockMvc.perform(get("/api/strategies/registration-form"))
-                .andExpect(status().isOk())
-                .andExpect(jsonPath("$.data.tradingTypeRegistrationDtoList", hasSize(2)))
-                .andExpect(jsonPath("$.data.investmentAssetClassesRegistrationDtoList", hasSize(2)))
-                .andExpect(jsonPath("$.data.tradingCycleRegistrationDtoList", hasSize(2)))
-                .andExpect(jsonPath("$.timestamp").exists());
-    }
-
-    @Test
-    @DisplayName("전략 목록 조회 - 성공")
-    void testGetStrategies_Success() throws Exception {
-        mockMvc.perform(get("/api/strategies")
-                        .param("tradingCycleId", "1")
-                        .param("investmentAssetClassesId", "1")
-                        .param("page", "0")
-                        .param("pageSize", "5"))
-                .andExpect(status().isOk())
-                .andExpect(jsonPath("$.data", hasSize(5)))
-                .andExpect(jsonPath("$.pageSize").value(5))
-                .andExpect(jsonPath("$.totalPages").value(1))
-                .andExpect(jsonPath("$.totalElements").value(5));
-    }
-
-    @Test
-    @DisplayName("전략 목록 조회 - 잘못된 필터링")
-    void testGetStrategies_InvalidFilter() throws Exception {
-        mockMvc.perform(get("/api/strategies")
-                        .param("tradingCycleId", "999")
-                        .param("investmentAssetClassesId", "999")
-                        .param("page", "0")
-                        .param("pageSize", "5"))
-                .andExpect(status().isOk())
-                .andExpect(jsonPath("$.data", hasSize(0)))
-                .andExpect(jsonPath("$.pageSize").value(5))
-                .andExpect(jsonPath("$.totalPages").value(0))
-                .andExpect(jsonPath("$.totalElements").value(0));
-    }
-}
-=======
 //@DirtiesContext(classMode = DirtiesContext.ClassMode.AFTER_EACH_TEST_METHOD) // 컨텍스트 초기화
 //class StrategyControllerTest {
 //
@@ -293,5 +161,4 @@
 //                .andExpect(jsonPath("$.totalPages").value(0))
 //                .andExpect(jsonPath("$.totalElements").value(0));
 //    }
-//}
->>>>>>> 5dd469b3
+//}